package dotty.tools
package dotc

import core._
import Contexts._
import Periods._
import Symbols._
import Scopes._
import typer.{FrontEnd, Typer, Mode, ImportInfo, RefChecks}
import reporting.ConsoleReporter
import dotty.tools.dotc.core.Phases.Phase
import dotty.tools.dotc.transform._
import dotty.tools.dotc.transform.TreeTransforms.{TreeTransform, TreeTransformer}
import dotty.tools.dotc.core.DenotTransformers.DenotTransformer
import dotty.tools.dotc.core.Denotations.SingleDenotation

class Compiler {

  /** Meta-ordering constraint:
   *
   *  DenotTransformers that change the signature of  their denotation's info must go
   *  after erasure. The reason is that denotations are permanently referred to by
   *  TermRefs which contain a signature. If the signature of a symbol would change,
   *  all refs to it would become outdated - they could not be dereferenced in the
   *  new phase.
   *
   *  After erasure, signature changing denot-transformers are OK because erasure
   *  will make sure that only term refs with fixed SymDenotations survive beyond it. This
   *  is possible because:
   *
   *   - splitter has run, so every ident or select refers to a unique symbol
   *   - after erasure, asSeenFrom is the identity, so every reference has a
   *     plain SymDenotation, as opposed to a UniqueRefDenotation.
   */
  def phases: List[List[Phase]] =
    List(
      List(new FrontEnd),
<<<<<<< HEAD
	  
	  //List(new MutationObserver),
	  
      List(new Companions),
=======
      List(new FirstTransform,
           new SyntheticMethods),
>>>>>>> 7eaee332
      List(new SuperAccessors),
      // pickling goes here
      List(new RefChecks,
           new ElimRepeated,
           new ElimLocals,
           new ExtensionMethods,
           new TailRec),
      List(new PatternMatcher,
           new ExplicitOuter,
           // new LazyValTranformContext().transformer, // disabled, awaiting fixes
           new Splitter),
      List(new ElimByName,
           new InterceptedMethods,
           new Literalize,
           new GettersSetters),
      List(new Erasure),
      List(new CapturedVars, new Constructors)/*,
      List(new LambdaLift)*/
    )

  var runId = 1
  def nextRunId = {
    runId += 1; runId
  }

  /** Produces the following contexts, from outermost to innermost
   *
   *    bootStrap:   A context with next available runId and a scope consisting of
   *                 the RootPackage _root_
   *    start        A context with RootClass as owner and the necessary initializations
   *                 for type checking.
   *    imports      For each element of RootImports, an import context
   */
  def rootContext(implicit ctx: Context): Context = {
    ctx.definitions.init(ctx)
    ctx.usePhases(phases)
    val rootScope = new MutableScope
    val bootstrap = ctx.fresh
      .setPeriod(Period(nextRunId, FirstPhaseId))
      .setScope(rootScope)
    rootScope.enter(ctx.definitions.RootPackage)(bootstrap)
    val start = bootstrap.fresh
      .setOwner(defn.RootClass)
      .setTyper(new Typer)
      .setMode(Mode.ImplicitsEnabled)
      .setTyperState(new MutableTyperState(ctx.typerState, new ConsoleReporter()(ctx), isCommittable = true))
    ctx.definitions.init(start) // set context of definitions to start
    def addImport(ctx: Context, sym: Symbol) =
      ctx.fresh.setImportInfo(ImportInfo.rootImport(sym)(ctx))
    (start.setRunInfo(new RunInfo(start)) /: defn.RootImports)(addImport)
  }

  def newRun(implicit ctx: Context): Run = {
    try new Run(this)(rootContext)
    finally {
      ctx.base.reset()
      ctx.runInfo.clear()
    }
  }
}<|MERGE_RESOLUTION|>--- conflicted
+++ resolved
@@ -35,15 +35,8 @@
   def phases: List[List[Phase]] =
     List(
       List(new FrontEnd),
-<<<<<<< HEAD
-	  
-	  //List(new MutationObserver),
-	  
-      List(new Companions),
-=======
       List(new FirstTransform,
            new SyntheticMethods),
->>>>>>> 7eaee332
       List(new SuperAccessors),
       // pickling goes here
       List(new RefChecks,
