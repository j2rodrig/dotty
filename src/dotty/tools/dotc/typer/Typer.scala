package dotty.tools
package dotc
package typer

import core._
import ast._
import Trees._
import Constants._
import StdNames._
import Scopes._
import Denotations._
import ProtoTypes._
import Contexts._
import Symbols._
import Types._
import SymDenotations._
import Annotations._
import Names._
import NameOps._
import Flags._
import Decorators._
import ErrorReporting._
import EtaExpansion.etaExpand
import util.Positions._
import util.common._
import util.SourcePosition
import collection.mutable
import annotation.tailrec
import Implicits._
import util.Stats.{track, record}
import config.Printers._
import language.implicitConversions

trait TyperContextOps { ctx: Context => }

object Typer {

  /** The precedence of bindings which determines which of several bindings will be
   *  accessed by an Ident.
   */
  object BindingPrec {
    val definition = 4
    val namedImport = 3
    val wildImport = 2
    val packageClause = 1
    val nothingBound = 0
    def isImportPrec(prec: Int) = prec == namedImport || prec == wildImport
  }

  /** Assert tree has a position, unless it is empty or a typed splice */
  def assertPositioned(tree: untpd.Tree)(implicit ctx: Context) =
    if (!tree.isEmpty && !tree.isInstanceOf[untpd.TypedSplice] && ctx.typerState.isGlobalCommittable)
      assert(tree.pos.exists, s"position not set for $tree # ${tree.uniqueId}")
}

class Typer extends Namer with TypeAssigner with Applications with Implicits with Inferencing with Checking {

  import Typer._
  import tpd.{cpy => _, _}
  import untpd.cpy

  /** A temporary data item valid for a single typed ident:
   *  The set of all root import symbols that have been
   *  encountered as a qualifier of an import so far.
   *  Note: It would be more proper to move importedFromRoot into typedIdent.
   *  We should check that this has no performance degradation, however.
   */
  private var importedFromRoot: Set[Symbol] = Set()

  /** Attribute an identifier consisting of a simple name or wildcard
   *
   *  @param tree      The tree representing the identifier.
   *  Transformations: (1) Prefix class members with this.
   *                   (2) Change imported symbols to selections.
   *                   (3) Change pattern Idents id (but not wildcards) to id @ _
   */
  def typedIdent(tree: untpd.Ident, pt: Type)(implicit ctx: Context): Tree = track("typedIdent") {
    val refctx = ctx
    val name = tree.name

    /** Method is necessary because error messages need to bind to
     *  to typedIdent's context which is lost in nested calls to findRef
     */
    def error(msg: => String, pos: Position) = ctx.error(msg, pos)

    /** Is this import a root import that has been shadowed by an explicit
     *  import in the same program?
     */
    def isDisabled(imp: ImportInfo, site: Type): Boolean = {
      if (imp.isRootImport && (importedFromRoot contains site.termSymbol)) return true
      if (imp.hiddenRoot.exists) importedFromRoot += imp.hiddenRoot
      false
    }

    /** Does this identifier appear as a constructor of a pattern? */
    def isPatternConstr =
      if (ctx.mode.isExpr && (ctx.outer.mode is Mode.Pattern))
        ctx.outer.tree match {
          case Apply(`tree`, _) => true
          case _ => false
        }
      else false

    /** A symbol qualifies if it really exists. In addition,
     *  if we are in a constructor of a pattern, we ignore all definitions
     *  which are methods and not accessors (note: if we don't do that
     *  case x :: xs in class List would return the :: method).
     */
    def qualifies(denot: Denotation): Boolean =
      reallyExists(denot) && !(
         pt.isInstanceOf[UnapplySelectionProto] &&
         (denot.symbol is (Method, butNot = Accessor)))

    /** Find the denotation of enclosing `name` in given context `ctx`.
     *  @param previous    A denotation that was found in a more deeply nested scope,
     *                     or else `NoDenotation` if nothing was found yet.
     *  @param prevPrec    The binding precedence of the previous denotation,
     *                     or else `nothingBound` if nothing was found yet.
     *  @param prevCtx     The context of the previous denotation,
     *                     or else `NoContext` if nothing was found yet.
     */
    def findRef(previous: Type, prevPrec: Int, prevCtx: Context)(implicit ctx: Context): Type = {
      import BindingPrec._

      /** A string which explains how something was bound; Depending on `prec` this is either
       *      imported by <tree>
       *  or  defined in <symbol>
       */
      def bindingString(prec: Int, whereFound: Context, qualifier: String = "") =
        if (prec == wildImport || prec == namedImport) d"imported$qualifier by ${whereFound.importInfo}"
        else d"defined$qualifier in ${whereFound.owner}"

      /** Check that any previously found result from an inner context
       *  does properly shadow the new one from an outer context.
       */
      def checkNewOrShadowed(found: Type, newPrec: Int): Type =
        if (!previous.exists || ctx.typeComparer.isSameRef(previous, found)) found
        else if ((prevCtx.scope eq ctx.scope) &&
                 (newPrec == definition ||
                  newPrec == namedImport && prevPrec == wildImport)) {
          // special cases: definitions beat imports, and named imports beat
          // wildcard imports, provided both are in contexts with same scope
          found
        }
        else {
          if (!previous.isError && !found.isError) {
            error(
              d"""reference to $name is ambiguous;
                 |it is both ${bindingString(newPrec, ctx, "")}
                 |and ${bindingString(prevPrec, prevCtx, " subsequently")}""".stripMargin,
              tree.pos)
          }
          previous
        }

      /** The type representing a named import with enclosing name when imported
       *  from given `site` and `selectors`.
       */
      def namedImportRef(site: Type, selectors: List[untpd.Tree]): Type = {
        def checkUnambiguous(found: Type) = {
          val other = namedImportRef(site, selectors.tail)
          if (other.exists && found.exists && (found != other))
            error(d"reference to $name is ambiguous; it is imported twice in ${ctx.tree}",
                  tree.pos)
          found
        }
        val Name = name.toTermName
        selectors match {
          case Pair(Ident(from), Ident(Name)) :: rest =>
            val selName = if (name.isTypeName) from.toTypeName else from
            checkUnambiguous(selectionType(site, selName, tree.pos))
          case Ident(Name) :: rest =>
            checkUnambiguous(selectionType(site, name, tree.pos))
          case _ :: rest =>
            namedImportRef(site, rest)
          case nil =>
            NoType
        }
      }

      /** The type representing a wildcard import with enclosing name when imported
       *  from given import info
       */
      def wildImportRef(imp: ImportInfo): Type = {
        if (imp.isWildcardImport) {
          val pre = imp.site
          if (!isDisabled(imp, pre) && !(imp.excluded contains name.toTermName)) {
            val denot = pre.member(name).accessibleFrom(pre)(refctx)
            if (reallyExists(denot)) return pre.select(name, denot)
          }
        }
        NoType
      }

      /** Is (some alternative of) the given predenotation `denot`
       *  defined in current compilation unit?
       */
      def isDefinedInCurrentUnit(denot: Denotation): Boolean = denot match {
        case MultiDenotation(d1, d2) => isDefinedInCurrentUnit(d1) || isDefinedInCurrentUnit(d2)
        case denot: SingleDenotation => denot.symbol.sourceFile == ctx.source
      }

      /** Is `denot` the denotation of a self symbol? */
      def isSelfDenot(denot: Denotation) = denot match {
        case denot: SymDenotation => denot is SelfName
        case _ => false
      }

      // begin findRef
      if (ctx.scope == null) previous
      else {
        val outer = ctx.outer
        if ((ctx.scope ne outer.scope) || (ctx.owner ne outer.owner)) {
          val defDenot = ctx.denotNamed(name)
          if (qualifies(defDenot)) {
            val curOwner = ctx.owner
            val found =
              if (isSelfDenot(defDenot)) curOwner.enclosingClass.thisType
              else curOwner.thisType.select(name, defDenot)
            if (!(curOwner is Package) || (defDenot.symbol is Package) || isDefinedInCurrentUnit(defDenot))
              return checkNewOrShadowed(found, definition) // no need to go further out, we found highest prec entry
            else if (prevPrec < packageClause)
              return findRef(found, packageClause, ctx)(outer)
          }
        }
        val curImport = ctx.importInfo
        if (curImport != null && curImport.isRootImport && previous.exists) return previous
        // would import of kind `prec` be not shadowed by a nested higher-precedence definition?
        def isPossibleImport(prec: Int) =
          prevPrec < prec || prevPrec == prec && (prevCtx.scope eq ctx.scope)
        if (isPossibleImport(namedImport) && (curImport ne outer.importInfo) && !curImport.sym.isCompleting) {
          val namedImp = namedImportRef(curImport.site, curImport.selectors)
          if (namedImp.exists)
            return findRef(checkNewOrShadowed(namedImp, namedImport), namedImport, ctx)(outer)
          if (isPossibleImport(wildImport)) {
            val wildImp = wildImportRef(curImport)
            if (wildImp.exists)
              return findRef(checkNewOrShadowed(wildImp, wildImport), wildImport, ctx)(outer)
          }
        }
        findRef(previous, prevPrec, prevCtx)(outer)
      }
    }

    // begin typedIdent
    def kind = if (name.isTermName) "" else "type "
    typr.println(s"typed ident $kind$name in ${ctx.owner}")
    if (ctx.mode is Mode.Pattern) {
      if (name == nme.WILDCARD)
        return tree.withType(pt)
      if (isVarPattern(tree))
        return typed(untpd.Bind(name, untpd.Ident(nme.WILDCARD)).withPos(tree.pos), pt)
    }

    val saved = importedFromRoot
    importedFromRoot = Set.empty

    val rawType =
      try findRef(NoType, BindingPrec.nothingBound, NoContext)
      finally importedFromRoot = saved

    val ownType =
      if (rawType.exists)
        ensureAccessible(rawType, superAccess = false, tree.pos)
      else {
        error(d"not found: $kind$name", tree.pos)
        ErrorType
      }

    val tree1 = ownType match {
      case ownType: NamedType if !prefixIsElidable(ownType) =>
        ref(ownType).withPos(tree.pos)
      case _ =>
        tree.withType(ownType)
    }

    checkValue(tree1, pt)
  }

  def typedSelect(tree: untpd.Select, pt: Type)(implicit ctx: Context): Tree = track("typedSelect") {
    val qual1 = typedExpr(tree.qualifier, selectionProto(tree.name, pt, this))
    if (tree.name.isTypeName) checkStable(qual1.tpe, qual1.pos)
<<<<<<< HEAD
    //val finalTree = 
	checkValue(assignType(cpy.Select(tree, qual1, tree.name), qual1), pt)
	//finalTree withType Mutability.viewpointAdapt(qual1.tpe, finalTree.tpe)
=======
    checkValue(assignType(cpy.Select(tree)(qual1, tree.name), qual1), pt)
>>>>>>> 7eaee332
  }

  def typedSelectFromTypeTree(tree: untpd.SelectFromTypeTree, pt: Type)(implicit ctx: Context): Tree = track("typedSelectFromTypeTree") {
    val qual1 = typedType(tree.qualifier, selectionProto(tree.name, pt, this))
    checkLegalPrefix(qual1.tpe, tree.name, qual1.pos)
    assignType(cpy.SelectFromTypeTree(tree)(qual1, tree.name), qual1)
  }

  def typedThis(tree: untpd.This)(implicit ctx: Context): Tree = track("typedThis") {
    assignType(tree)
  }

  def typedSuper(tree: untpd.Super, pt: Type)(implicit ctx: Context): Tree = track("typedSuper") {
    val qual1 = typed(tree.qual)
    val inConstrCall = pt match {
      case pt: SelectionProto if pt.name == nme.CONSTRUCTOR => true
      case _ => false
    }
    assignType(cpy.Super(tree)(qual1, tree.mix), qual1, inConstrCall)
  }

  def typedLiteral(tree: untpd.Literal)(implicit ctx: Context) = track("typedLiteral") {
    assignType(tree)
  }

  def typedNew(tree: untpd.New, pt: Type)(implicit ctx: Context) = track("typedNew") {
    tree.tpt match {
      case templ: untpd.Template =>
        import untpd._
        val x = tpnme.ANON_CLASS
        val clsDef = TypeDef(Modifiers(Final), x, templ)
        typed(cpy.Block(tree)(clsDef :: Nil, New(Ident(x), Nil)), pt)
      case _ =>
	      val tpt1 = typedType(tree.tpt)
	      checkClassTypeWithStablePrefix(tpt1.tpe, tpt1.pos, traitReq = false)
        assignType(cpy.New(tree)(tpt1), tpt1)
        // todo in a later phase: checkInstantiatable(cls, tpt1.pos)
    }
  }

  def typedPair(tree: untpd.Pair, pt: Type)(implicit ctx: Context) = track("typedPair") {
    val (leftProto, rightProto) = pt.argTypesLo match {
      case l :: r :: Nil if pt isRef defn.PairClass => (l, r)
      case _ => (WildcardType, WildcardType)
    }
    val left1 = typed(tree.left, leftProto)
    val right1 = typed(tree.right, rightProto)
    assignType(cpy.Pair(tree)(left1, right1), left1, right1)
  }

  def typedTyped(tree: untpd.Typed, pt: Type)(implicit ctx: Context): Tree = track("typedTyped") {
    def regularTyped(isWildcard: Boolean) = {
      val tpt1 =
        if (untpd.isWildcardStarArg(tree))
          TypeTree(defn.SeqClass.typeRef.appliedTo(pt :: Nil))
        else
          typedType(tree.tpt)
      val expr1 =
        if (isWildcard) tree.expr withType tpt1.tpe
        else typed(tree.expr, tpt1.tpe)
      assignType(cpy.Typed(tree)(expr1, tpt1), tpt1)
    }
    tree.expr match {
      case id: untpd.Ident if (ctx.mode is Mode.Pattern) && isVarPattern(id) =>
        if (id.name == nme.WILDCARD) regularTyped(isWildcard = true)
        else {
          import untpd._
          typed(Bind(id.name, Typed(Ident(nme.WILDCARD), tree.tpt)).withPos(id.pos), pt)
        }
      case _ =>
        if (untpd.isWildcardStarArg(tree))
          seqToRepeated(typedExpr(tree.expr, defn.SeqType))
        else
          regularTyped(isWildcard = false)
    }
  }

  def typedNamedArg(tree: untpd.NamedArg, pt: Type)(implicit ctx: Context) = track("typedNamedArg") {
    val arg1 = typed(tree.arg, pt)
    assignType(cpy.NamedArg(tree)(tree.name, arg1), arg1)
  }

  def typedAssign(tree: untpd.Assign, pt: Type)(implicit ctx: Context) = track("typedAssign") {
    tree.lhs match {
      case lhs @ Apply(fn, args) =>
        typed(cpy.Apply(lhs)(untpd.Select(fn, nme.update), args :+ tree.rhs), pt)
      case untpd.TypedSplice(Apply(Select(fn, app), args)) if app == nme.apply =>
        typed(cpy.Apply(fn)(
            untpd.Select(untpd.TypedSplice(fn), nme.update),
            (args map untpd.TypedSplice) :+ tree.rhs), pt)
      case lhs =>
        val lhsCore = typedUnadapted(lhs)
        def lhs1 = typed(untpd.TypedSplice(lhsCore))
        def canAssign(sym: Symbol) = // allow assignments from the primary constructor to class fields
          sym.is(Mutable, butNot = Accessor) ||
          ctx.owner.isPrimaryConstructor && !sym.is(Method) && sym.owner == ctx.owner.owner
        lhsCore.tpe match {
<<<<<<< HEAD
          case ref: TermRef if ref.symbol is (Mutable, butNot = Accessor) =>
		    val rhs1 = typed(tree.rhs, ref.info)
			
			// Assignments:
			// Rule 1. The prefix type must be mutable.
			// Rule 2. The RHS must be compatible with the LHS with respect to mutability.
			import Mutability._
			//println(s"${showSpecial(rhs1.tpe)}")
			//println(s"Computed RHS TMT: ${tmt(rhs1.tpe)}. (Type = ${showSpecial(rhs1.tpe,1)})\n")
			//println(s"Computed LHS TMT: ${tmt(ref)}. (Type = ${showSpecial(ref,1)})")
			// TODO: re-enable when ready
			// Make sure the prefix is not readonly.
			Mutability.tmt(ref.prefix) match {
				case Mutability.Readonly() =>
					typer.ErrorReporting.errorTree(lhs1, s"Field ${ref.name} cannot be written through a @readonly reference")
				//case Mutability.minpolyread() => ctx.error(s"Unexpected minpolyread mutability in assignment")
				case Mutability.Polyread() =>
					typer.ErrorReporting.errorTree(lhs1, s"Field ${ref.name} cannot be written through a @polyread reference")
				case _ =>
					// Check rule 2: RHS must be compatible with LHS
					if (!Mutability.tmtSubtypeOf(rhs1.tpe, lhs1.tpe)) {
						Mutability.tmtMismatch (rhs1, lhs1.tpe)
					}
			}
			
			
            assignType(cpy.Assign(tree, lhs1, rhs1))
=======
          case ref: TermRef if canAssign(ref.symbol) =>
            assignType(cpy.Assign(tree)(lhs1, typed(tree.rhs, ref.info)))
>>>>>>> 7eaee332
          case _ =>
            def reassignmentToVal =
              errorTree(cpy.Assign(tree)(lhsCore, typed(tree.rhs, lhs1.tpe.widen)),
                  "reassignment to val")
            lhsCore.tpe match {
              case ref: TermRef => // todo: further conditions to impose on getter?
                val pre = ref.prefix
                val setterName = ref.name.setterName
                val setter = pre.member(setterName)
                lhsCore match {
                  case lhsCore: RefTree if setter.exists =>
                    val setterTypeRaw = pre select (setterName, setter)
                    val setterType = ensureAccessible(setterTypeRaw, isSuperSelection(lhsCore), tree.pos)
                    val lhs2 = untpd.rename(lhsCore, setterName).withType(setterType)
                    typedUnadapted(cpy.Apply(tree)(untpd.TypedSplice(lhs2), tree.rhs :: Nil))
                  case _ =>
                    reassignmentToVal
                }
              case tpe =>
                reassignmentToVal
            }
        }
    }
  }

  def typedBlock(tree: untpd.Block, pt: Type)(implicit ctx: Context) = track("typedBlock") {
    val exprCtx = index(tree.stats)
    val stats1 = typedStats(tree.stats, ctx.owner)
    val expr1 = typedExpr(tree.expr, pt)(exprCtx)
    ensureNoLocalRefs(assignType(cpy.Block(tree)(stats1, expr1), stats1, expr1), pt)
  }

  def escapingRefs(block: Block)(implicit ctx: Context): collection.Set[NamedType] = {
    var hoisted: Set[Symbol] = Set()
    lazy val locals = localSyms(block.stats).toSet
    def isLocal(sym: Symbol): Boolean =
      (locals contains sym) && !isHoistableClass(sym)
    def isHoistableClass(sym: Symbol) =
      sym.isClass && {
        (hoisted contains sym) || {
          hoisted += sym
          !classLeaks(sym.asClass)
        }
      }
    def leakingTypes(tp: Type): collection.Set[NamedType] =
      tp namedPartsWith (tp => isLocal(tp.symbol))
    def typeLeaks(tp: Type): Boolean = leakingTypes(tp).nonEmpty
    def classLeaks(sym: ClassSymbol): Boolean =
      (ctx.owner is Method) || // can't hoist classes out of method bodies
      (sym.info.parents exists typeLeaks) ||
      (sym.decls.toList exists (t => typeLeaks(t.info)))
    leakingTypes(block.tpe)
  }

  /** Check that block's type can be expressed without references to locally defined
   *  symbols. The following two remedies are tried before giving up:
   *  1. If the expected type of the block is fully defined, pick it as the
   *     type of the result expressed by adding a type ascription.
   *  2. If (1) fails, force all type variables so that the block's type is
   *     fully defined and try again.
   */
  protected def ensureNoLocalRefs(block: Block, pt: Type, forcedDefined: Boolean = false)(implicit ctx: Context): Tree = {
    val Block(stats, expr) = block
    val leaks = escapingRefs(block)
    if (leaks.isEmpty) block
    else if (isFullyDefined(pt, ForceDegree.all)) {
      val expr1 = Typed(expr, TypeTree(pt))
      cpy.Block(block)(stats, expr1) withType expr1.tpe // no assignType here because avoid is redundant
    } else if (!forcedDefined) {
      fullyDefinedType(block.tpe, "block", block.pos)
      val expr1 = Typed(expr, TypeTree(avoid(block.tpe, localSyms(stats))))
      val block1 = cpy.Block(block)(stats, expr1) withType expr1.tpe // no assignType here because avoid is already done
      ensureNoLocalRefs(block1, pt, forcedDefined = true)
    } else
      errorTree(block,
          d"local definition of ${leaks.head.name} escapes as part of block's type ${block.tpe}"/*; full type: ${result.tpe.toString}"*/)
  }

  def typedIf(tree: untpd.If, pt: Type)(implicit ctx: Context) = track("typedIf") {
    val cond1 = typed(tree.cond, defn.BooleanType)
    val thenp1 = typed(tree.thenp, pt)
    val elsep1 = typed(tree.elsep orElse untpd.unitLiteral withPos tree.pos, pt)
    assignType(cpy.If(tree)(cond1, thenp1, elsep1), thenp1, elsep1)
  }

  def typedFunction(tree: untpd.Function, pt: Type)(implicit ctx: Context) = track("typedFunction") {
    val untpd.Function(args, body) = tree
    if (ctx.mode is Mode.Type)
      typed(cpy.AppliedTypeTree(tree)(
        untpd.TypeTree(defn.FunctionClass(args.length).typeRef), args :+ body), pt)
    else {
      val params = args.asInstanceOf[List[untpd.ValDef]]
      val (protoFormals, protoResult): (List[Type], Type) = pt match {
        case _ if defn.isFunctionType(pt) =>
          (pt.dealias.argInfos.init, pt.dealias.argInfos.last)   // TODO: augment argInfos.last with mutation adapataions
        case SAMType(meth) =>
          val mt @ MethodType(_, paramTypes) = meth.info
		  //println(s"CREATING CLOSURE FOR METHODTYPE.\n    Modified result type: ${Mutability.tmt(mt.modifiedResultType)}")
		  
          (paramTypes, mt.resultType)   // TODO: augment result type with mutation adapataions
		  //(paramTypes, mt.modifiedResultType)
        case _ =>
          (params map alwaysWildcardType, WildcardType)
      }

      def refersTo(arg: untpd.Tree, param: untpd.ValDef): Boolean = arg match {
        case Ident(name) => name == param.name
        case _ => false
      }

      /** The funcion body to be returned in the closure. Can become a TypedSplice
       *  of a typed expression if this is necessary to infer a parameter type.
       */
      var fnBody = tree.body


      /** If function is of the form
       *      (x1, ..., xN) => f(x1, ..., XN)
       *  the type of `f`, otherwise NoType. (updates `fnBody` as a side effect).
       */
      def calleeType: Type = fnBody match {
        case Apply(expr, args) if (args corresponds params)(refersTo) =>
          expr match {
            case untpd.TypedSplice(expr1) =>
              expr1.tpe
            case _ =>
              val protoArgs = args map (_ withType WildcardType)
              val callProto = FunProto(protoArgs, WildcardType, this)
              val expr1 = typedExpr(expr, callProto)
              fnBody = cpy.Apply(fnBody)(untpd.TypedSplice(expr1), args)
              expr1.tpe
          }
        case _ =>
          NoType
      }

      /** Two attempts: First, if expected type is fully defined pick this one.
       *  Second, if function is of the form
       *      (x1, ..., xN) => f(x1, ..., XN)
       *  and f has a method type MT, pick the corresponding parameter type in MT,
       *  if this one is fully defined.
       *  If both attempts fail, issue a "missing parameter type" error.
       */
      def inferredParamType(param: untpd.ValDef, formal: Type): Type = {
        if (isFullyDefined(formal, ForceDegree.noBottom)) return formal
        calleeType.widen match {
          case mtpe: MethodType =>
            val pos = params indexWhere (_.name == param.name)
            if (pos < mtpe.paramTypes.length) {
              val ptype = mtpe.paramTypes(pos)
              if (isFullyDefined(ptype, ForceDegree.none)) return ptype
            }
          case _ =>
        }
        val ofFun =
          if (nme.syntheticParamNames(args.length + 1) contains param.name)
            i" of expanded function $tree"
          else
            ""
        errorType(i"missing parameter type for parameter ${param.name}$ofFun, expected = $pt", param.pos)
      }

      def protoFormal(i: Int): Type =
        if (protoFormals.length == params.length) protoFormals(i)
        else errorType(i"wrong number of parameters, expected: ${protoFormals.length}", tree.pos)

      val inferredParams: List[untpd.ValDef] =
        for ((param, i) <- params.zipWithIndex) yield
          if (!param.tpt.isEmpty) param
          else {
            val paramTpt = untpd.TypeTree(inferredParamType(param, protoFormal(i)))
            cpy.ValDef(param)(param.mods, param.name, paramTpt, param.rhs)
          }

      // Define result type of closure as the expected type, thereby pushing
      // down any implicit searches. We do this even if the expected type is not fully
      // defined, which is a bit of a hack. But it's needed to make the following work
      // (see typers.scala and printers/PlainPrinter.scala for examples).
      //
      //     def double(x: Char): String = s"$x$x"
      //     "abc" flatMap double
      //
      val resultTpt = protoResult match {
        case WildcardType(_) => untpd.TypeTree()
        case _ => untpd.TypeTree(protoResult)
      }
      typed(desugar.makeClosure(inferredParams, fnBody, resultTpt), pt)
    }
  }

  def typedClosure(tree: untpd.Closure, pt: Type)(implicit ctx: Context) = track("typedClosure") {
    val env1 = tree.env mapconserve (typed(_))
    val meth1 = typedUnadapted(tree.meth)
    val target =
      if (tree.tpt.isEmpty)
        meth1.tpe.widen match {
          case mt: MethodType =>
            pt match {
              case SAMType(meth) if !defn.isFunctionType(pt) && mt <:< meth.info =>
                if (!isFullyDefined(pt, ForceDegree.all))
                  ctx.error(d"result type of closure is an underspecified SAM type $pt", tree.pos)
                TypeTree(pt)
              case _ =>
                if (!mt.isDependent) EmptyTree
                else throw new Error(i"internal error: cannot turn dependent method type $mt into closure, position = ${tree.pos}, raw type = ${mt.toString}") // !!! DEBUG. Eventually, convert to an error?
            }
          case tp =>
            throw new Error(i"internal error: closing over non-method $tp, pos = ${tree.pos}")
        }
      else typed(tree.tpt)
    assignType(cpy.Closure(tree)(env1, meth1, target), meth1, target)
  }

  def typedMatch(tree: untpd.Match, pt: Type)(implicit ctx: Context) = track("typedMatch") {
    tree.selector match {
      case EmptyTree =>
        typed(desugar.makeCaseLambda(tree.cases) withPos tree.pos, pt)
      case _ =>
        val sel1 = typedExpr(tree.selector)
        val selType = widenForMatchSelector(
            fullyDefinedType(sel1.tpe, "pattern selector", tree.pos))

        /** gadtSyms = "all type parameters of enclosing methods that appear
         *              non-variantly in the selector type" todo: should typevars
         *              which appear with variances +1 and -1 (in different
         *              places) be considered as well?
         */
        val gadtSyms: Set[Symbol] = ctx.traceIndented(i"GADT syms of $selType", gadts) {
          val accu = new TypeAccumulator[Set[Symbol]] {
            def apply(tsyms: Set[Symbol], t: Type): Set[Symbol] = {
              val tsyms1 = t match {
                case tr: TypeRef if (tr.symbol is TypeParam) && tr.symbol.owner.isTerm && variance == 0 =>
                  tsyms + tr.symbol
                case _ =>
                  tsyms
              }
              foldOver(tsyms1, t)
            }
          }
          accu(Set.empty, selType)
        }

        def typedCase(tree: untpd.CaseDef): CaseDef = track("typedCase") {
          def caseRest(pat: Tree)(implicit ctx: Context) = {
            gadtSyms foreach (_.resetGADTFlexType)
            pat foreachSubTree {
              case b: Bind =>
                if (ctx.scope.lookup(b.name) == NoSymbol) ctx.enter(b.symbol)
                else ctx.error(d"duplicate pattern variable: ${b.name}", b.pos)
              case _ =>
            }
            val guard1 = typedExpr(tree.guard, defn.BooleanType)
            val body1 = typedExpr(tree.body, pt)
            assignType(cpy.CaseDef(tree)(pat, guard1, body1), body1)
          }
          val doCase: () => CaseDef =
            () => caseRest(typedPattern(tree.pat, selType))(ctx.fresh.setNewScope)
          (doCase /: gadtSyms)((op, tsym) => tsym.withGADTFlexType(op))()
        }

        val cases1 = tree.cases mapconserve typedCase
        assignType(cpy.Match(tree)(sel1, cases1), cases1)
    }
  }

  def typedReturn(tree: untpd.Return)(implicit ctx: Context): Return = track("typedReturn") {
    def returnProto(owner: Symbol) =
      if (owner.isConstructor) defn.UnitType else owner.info.finalResultType
    def enclMethInfo(cx: Context): (Tree, Type) =
      if (tree.from.isEmpty) {
        val owner = cx.owner
        if (cx == NoContext || owner.isType) {
          ctx.error("return outside method definition", tree.pos)
          (EmptyTree, WildcardType)
        } else if (owner.isSourceMethod)
          if (owner.isCompleted) {
            val from = Ident(TermRef(NoPrefix, owner.asTerm))
            val proto = returnProto(owner)
            (from, proto)
          } else (EmptyTree, errorType(d"$owner has return statement; needs result type", tree.pos))
        else enclMethInfo(cx.outer)
      }
      else
        (tree.from.asInstanceOf[tpd.Tree], returnProto(tree.from.symbol))
    val (from, proto) = enclMethInfo(ctx)
    val expr1 = typedExpr(tree.expr orElse untpd.unitLiteral.withPos(tree.pos), proto)
    assignType(cpy.Return(tree)(expr1, from))
  }

  def typedTry(tree: untpd.Try, pt: Type)(implicit ctx: Context): Try = track("typedTry") {
    val expr1 = typed(tree.expr, pt)
    val handler1 = typed(tree.handler, defn.FunctionType(defn.ThrowableType :: Nil, pt))
    val finalizer1 = typed(tree.finalizer, defn.UnitType)
    assignType(cpy.Try(tree)(expr1, handler1, finalizer1), expr1, handler1)
  }

  def typedThrow(tree: untpd.Throw)(implicit ctx: Context): Throw = track("typedThrow") {
    val expr1 = typed(tree.expr, defn.ThrowableType)
    assignType(cpy.Throw(tree)(expr1))
  }

  def typedSeqLiteral(tree: untpd.SeqLiteral, pt: Type)(implicit ctx: Context): SeqLiteral = track("typedSeqLiteral") {
    val proto1 = pt.elemType orElse WildcardType
    val elems1 = tree.elems mapconserve (typed(_, proto1))
    assignType(cpy.SeqLiteral(tree)(elems1), elems1)
  }

  def typedTypeTree(tree: untpd.TypeTree, pt: Type)(implicit ctx: Context): TypeTree = track("typedTypeTree") {
    if (tree.original.isEmpty)
      tree match {
        case tree: untpd.DerivedTypeTree =>
          tree.ensureCompletions
          try
            TypeTree(tree.derivedType(tree.attachment(untpd.OriginalSymbol))) withPos tree.pos
            // btw, no need to remove the attachment. The typed
            // tree is different from the untyped one, so the
            // untyped tree is no longer accessed after all
            // accesses with typedTypeTree are done.
          catch {
            case ex: NoSuchElementException =>
              println(s"missing OriginalSymbol for ${ctx.owner.ownersIterator.toList}")
              throw ex
          }
        case _ =>
          assert(isFullyDefined(pt, ForceDegree.none))
          tree.withType(pt)
      }
    else {
      val original1 = typed(tree.original)
      cpy.TypeTree(tree)(original1).withType(original1.tpe)
    }
  }

  def typedSingletonTypeTree(tree: untpd.SingletonTypeTree)(implicit ctx: Context): SingletonTypeTree = track("typedSingletonTypeTree") {
    val ref1 = typedExpr(tree.ref)
    checkStable(ref1.tpe, tree.pos)
    assignType(cpy.SingletonTypeTree(tree)(ref1), ref1)
  }

  def typedAndTypeTree(tree: untpd.AndTypeTree)(implicit ctx: Context): AndTypeTree = track("typedAndTypeTree") {
    val left1 = typed(tree.left)
    val right1 = typed(tree.right)
    assignType(cpy.AndTypeTree(tree)(left1, right1), left1, right1)
  }

  def typedOrTypeTree(tree: untpd.OrTypeTree)(implicit ctx: Context): OrTypeTree = track("typedOrTypeTree") {
    val left1 = typed(tree.left)
    val right1 = typed(tree.right)
    assignType(cpy.OrTypeTree(tree)(left1, right1), left1, right1)
  }

  def typedRefinedTypeTree(tree: untpd.RefinedTypeTree)(implicit ctx: Context): RefinedTypeTree = track("typedRefinedTypeTree") {
    val tpt1 = if (tree.tpt.isEmpty) TypeTree(defn.ObjectType) else typedAheadType(tree.tpt)
    val refineClsDef = desugar.refinedTypeToClass(tree)
    val refineCls = createSymbol(refineClsDef).asClass
    val TypeDef(_, _, Template(_, _, _, refinements1)) = typed(refineClsDef)
    assert(tree.refinements.length == refinements1.length, s"${tree.refinements} != $refinements1")
    def addRefinement(parent: Type, refinement: Tree): Type = {
      typr.println(s"adding refinement $refinement")
      def checkRef(tree: Tree, sym: Symbol) =
        if (sym.maybeOwner == refineCls && tree.pos.start <= sym.pos.end)
          ctx.error("illegal forward reference in refinement", tree.pos)
      refinement foreachSubTree {
        case tree: RefTree => checkRef(tree, tree.symbol)
        case tree: TypeTree => checkRef(tree, tree.tpe.typeSymbol)
        case _ =>
      }
      val rsym = refinement.symbol
      val rinfo = if (rsym is Accessor) rsym.info.resultType else rsym.info
      RefinedType(parent, rsym.name, rt => rinfo.substThis(refineCls, RefinedThis(rt)))
      // todo later: check that refinement is within bounds
    }
    val res = cpy.RefinedTypeTree(tree)(tpt1, refinements1) withType
      (tpt1.tpe /: refinements1)(addRefinement)
    typr.println(i"typed refinement: ${res.tpe}")
    res
  }

  def typedAppliedTypeTree(tree: untpd.AppliedTypeTree)(implicit ctx: Context): AppliedTypeTree = track("typedAppliedTypeTree") {
    val tpt1 = typed(tree.tpt)
    val args1 = tree.args mapconserve (typed(_))
    // check that arguments conform to bounds is done in phase FirstTransform
    assignType(cpy.AppliedTypeTree(tree)(tpt1, args1), tpt1, args1)
  }

  def typedByNameTypeTree(tree: untpd.ByNameTypeTree)(implicit ctx: Context): ByNameTypeTree = track("typedByNameTypeTree") {
    val result1 = typed(tree.result)
    assignType(cpy.ByNameTypeTree(tree)(result1), result1)
  }

  def typedTypeBoundsTree(tree: untpd.TypeBoundsTree)(implicit ctx: Context): TypeBoundsTree = track("typedTypeBoundsTree") {
    val TypeBoundsTree(lo, hi) = desugar.typeBoundsTree(tree)
    val lo1 = typed(lo)
    val hi1 = typed(hi)
    if (!(lo1.tpe <:< hi1.tpe))
      ctx.error(d"lower bound ${lo1.tpe} does not conform to upper bound ${hi1.tpe}", tree.pos)
    assignType(cpy.TypeBoundsTree(tree)(lo1, hi1), lo1, hi1)
  }

  def typedBind(tree: untpd.Bind, pt: Type)(implicit ctx: Context): Bind = track("typedBind") {
    val body1 = typed(tree.body, pt)
    typr.println(i"typed bind $tree pt = $pt bodytpe = ${body1.tpe}")
    val sym = ctx.newSymbol(ctx.owner, tree.name.asTermName, EmptyFlags, body1.tpe, coord = tree.pos)
    assignType(cpy.Bind(tree)(tree.name, body1), sym)
  }

  def typedAlternative(tree: untpd.Alternative, pt: Type)(implicit ctx: Context): Alternative = track("typedAlternative") {
    val trees1 = tree.trees mapconserve (typed(_, pt))
    assignType(cpy.Alternative(tree)(trees1), trees1)
  }

  def addTypedModifiersAnnotations(mods: untpd.Modifiers, sym: Symbol)(implicit ctx: Context): Modifiers = {
    val mods1 = typedModifiers(mods, sym)
    for (tree <- mods1.annotations) sym.addAnnotation(Annotation(tree))
    mods1
  }

  def typedModifiers(mods: untpd.Modifiers, sym: Symbol)(implicit ctx: Context): Modifiers = track("typedModifiers") {
    val annotations1 = mods.annotations mapconserve typedAnnotation
    if (annotations1 eq mods.annotations) mods.asInstanceOf[Modifiers]
    else Modifiers(mods.flags, mods.privateWithin, annotations1)
  }

  def typedAnnotation(annot: untpd.Tree)(implicit ctx: Context): Tree = track("typedAnnotation") {
    typed(annot, defn.AnnotationClass.typeRef)
  }

  def typedValDef(vdef: untpd.ValDef, sym: Symbol)(implicit ctx: Context) = track("typedValDef") {
    //val vdef2 = Mutability.setValDefOrigin(vdef, sym)
	
    val ValDef(mods, name, tpt, rhs) = vdef
    val mods1 = addTypedModifiersAnnotations(mods, sym)
    var tpt1 = typedType(tpt)
    val rhs1 = rhs match {
      case Ident(nme.WILDCARD) => rhs withType tpt1.tpe
      case _ => typedExpr(rhs, tpt1.tpe)
    }
<<<<<<< HEAD
	
	import Mutability._
	
	// Let mutability annotations on the symbol be mutability annotation on the symbol's type.
	// Allows expressions like `@readonly val x = y`.
	sym.denot.annotations.foreach { annot => if (tmt(annot).exists)
		sym.denot.info = addTmt(sym.denot.info, tmt(annot))
	}
	
	// TODO: re-enable when ready
	/*// Add mutability annotations on sym to sym's type.
	// Allows expressions like `@readonly val x = y`.
	sym.denot.annotations.foreach { annot =>
		val tmtAnnot = tmt(annot)
		if (tmtAnnot.exists)
			sym.denot.info = withResultTmt(sym.denot.info, tmtAnnot)
	}
	//sym.denot.info = Mutability.addAnnotations(sym.denot.info, sym.denot.annotations)
	
	// If the symbol is a parameter and has a polyread type, then set its origin to the owning method.
	val tmtVal = tmt(sym.denot.info)
	if (tmtVal.isPolyread && sym.denot.flags.is(Param))
		//sym.denot.info = addAnnotation(sym.denot.info, toAnnot(tmtVal withOrigin sym.denot.owner))
		sym.denot.info = withResultTmt(sym.denot.info, tmtVal withOrigin sym.denot.owner)

	// If the symbol is not a parameter but has a polyread type, then set a default origin.
	if (tmtVal.isPolyread && !sym.denot.flags.is(Param)) {
		val defaultOrigin =
			if (tmt(rhs1.tpe).isPolyread) tmt(rhs1.tpe).origin  // does the RHS have an origin?
			else sym.denot.owner  // otherwise, use the owning method/class as the origin.
		sym.denot.info = withResultTmt(sym.denot.info, tmtVal withOrigin defaultOrigin)
	}

	if (!Mutability.mutabilitySubtype(rhs1.tpe, sym.info)) {
		Mutability.tmtMismatch(rhs1, sym.info)
	}*/
  
	if (!tmtSubtypeOf(rhs1.tpe, sym.info)) tmtMismatch (rhs1, sym.info)
	
	//println(s"$sym: ${sym.info.show}")
	
	assignType(cpy.ValDef(vdef, mods1, name, tpt1, rhs1), sym)
=======
    assignType(cpy.ValDef(vdef)(mods1, name, tpt1, rhs1), sym)
>>>>>>> 7eaee332
  }


  // OLDER VALDEF STUFF -->
//if (Mutability.isParameter(sym) && Mutability.tmt(sym.info).isPolyread) {

//	sym.denot.info = Mutability.assignOrigin(sym.denot.info, sym)
//}

// If the symbol is not a parameter, but has a polyread type, convert it to @readonly.
/*if (!Mutability.isParameter(sym) && Mutability.tmt(sym.info).isPolyread) {

	sym.denot.info = Mutability.withSimpleMutability(sym.denot.info, Mutability.Readonly())
	
	// Tell the programmer if @polyread was placed on the symbol.
	if (sym.denot.hasAnnotation(ctx.definitions.PolyreadClass))
		ctx.error(s"Only method parameters and return types can be declared @polyread", vdef.pos)

	// Tell the programmer if @polyread was placed on the symbol's type.
	// (but only issue the error if the type was not inferred from the right-hand-side.)
	else if (rhs.isEmpty && Mutability.explicitSimpleMutability(tpt1.tpe).isPolyread)
		ctx.error(s"Only method parameters and return types can be declared @polyread", tpt1.pos)

}*/
// <--




  def typedDefDef(ddef: untpd.DefDef, sym: Symbol)(implicit ctx: Context) = track("typedDefDef") {
    //val ddef2 = Mutability.polyParamsWithOrigin(ddef, sym) // TODO: move to plug-in contact location
  
    val DefDef(mods, name, tparams, vparamss, tpt, rhs) = ddef
    val mods1 = addTypedModifiersAnnotations(mods, sym)
    val tparams1 = tparams mapconserve (typed(_).asInstanceOf[TypeDef])
    val vparamss1 = vparamss nestedMapconserve (typed(_).asInstanceOf[ValDef])
    if (sym is Implicit) checkImplicitParamsNotSingletons(vparamss1)
    val tpt1 = typedType(tpt)
    val rhs1 = typedExpr(rhs, tpt1.tpe)
<<<<<<< HEAD
	
	import Mutability._
	
	// Let mutability annotations on the symbol be mutability annotation on the symbol's type.
	// Allows expressions like `@readonly def m = y`.
	sym.denot.annotations.foreach { annot => if (tmt(annot).exists)
		sym.denot.info = addTmt(sym.denot.info, tmt(annot))
	}
	
	// println(s"${sym.name} tmt = ${tmt(sym.info)}")
	//sym.denot.annotations.foreach { annot =>
	//	sym.denot.info = addTmtRestriction(sym.denot.info, tmt(annot), annot.tree)
	//}
	
	// TODO: re-enable when ready
	/*sym.denot.annotations.foreach { annot =>
		val tmtAnnot = tmt(annot)
		if (tmtAnnot.exists)
			sym.denot.info = withResultTmt(sym.denot.info, tmtAnnot)
	}
	//sym.denot.info = addAnnotations(sym.denot.info, sym.denot.annotations)
	
	val tmtFinal = tmt(sym.info.finalResultType)
	if (tmtFinal.isPolyread)
		//sym.denot.info = addAnnotation(sym.denot.info, toAnnot(tmtFinal withOrigin sym))
		sym.denot.info = withResultTmt(sym.denot.info, tmtFinal withOrigin sym)
	
	if (!Mutability.mutabilitySubtype(rhs1.tpe, sym.info.finalResultType)) {
		Mutability.tmtMismatch(rhs1, sym.info.finalResultType)
	}*/
	
	if (!tmtSubtypeOf(rhs1.tpe, sym.info.finalResultType))
		tmtMismatch (rhs1, sym.info.finalResultType)
	
	//println(s"${sym.name}: ${sym.info.show}")
	//println(s"${sym.name}: ${sym.denot.signature}")
	//println(s"${sym.name}: ${showSpecial(sym.info)}")
	//println(s"${sym.name}: ${showSpecial(sym.denot.termRef)}")
	
    assignType(cpy.DefDef(ddef, mods1, name, tparams1, vparamss1, tpt1, rhs1), sym)
=======
    assignType(cpy.DefDef(ddef)(mods1, name, tparams1, vparamss1, tpt1, rhs1), sym)
>>>>>>> 7eaee332
    //todo: make sure dependent method types do not depend on implicits or by-name params
	
	
	//TODO: a special run of the compiler that flags methods where parameters could be polyread/readonly?
	//  (instead of an analysis/inference tool)
  }

  def typedTypeDef(tdef: untpd.TypeDef, sym: Symbol)(implicit ctx: Context): Tree = track("typedTypeDef") {
    val TypeDef(mods, name, rhs) = tdef
    val mods1 = addTypedModifiersAnnotations(mods, sym)
    val _ = typedType(rhs) // unused, typecheck only to remove from typedTree
<<<<<<< HEAD
	
	//println("TypeDef: " + name.toString + ": " + sym.info)
	//println(s"${name}: ${Mutability.showSpecial(sym.info)}")
	
    assignType(cpy.TypeDef(tdef, mods1, name, TypeTree(sym.info)), sym)
=======
    assignType(cpy.TypeDef(tdef)(mods1, name, TypeTree(sym.info), Nil), sym)
>>>>>>> 7eaee332
  }

  def typedClassDef(cdef: untpd.TypeDef, cls: ClassSymbol)(implicit ctx: Context) = track("typedClassDef") {
    val TypeDef(mods, name, impl @ Template(constr, parents, self, body)) = cdef
    val superCtx = ctx.superCallContext
    def typedParent(tree: untpd.Tree): Tree =
      if (tree.isType) typedType(tree)(superCtx)
      else {
        val result = typedExpr(tree)(superCtx)
        if ((cls is Trait) && result.tpe.classSymbol.isRealClass && !ctx.isAfterTyper)
          ctx.error(s"trait may not call constructor of ${result.tpe.classSymbol}", tree.pos)
        result
      }

    val mods1 = addTypedModifiersAnnotations(mods, cls)
    val constr1 = typed(constr).asInstanceOf[DefDef]
    val parentsWithClass = ensureFirstIsClass(parents mapconserve typedParent, cdef.pos.toSynthetic)
    val parents1 = ensureConstrCall(cls, parentsWithClass)(superCtx)
    val self1 = typed(self)(ctx.outer).asInstanceOf[ValDef] // outer context where class members are not visible
    val dummy = localDummy(cls, impl)
    val body1 = typedStats(body, dummy)(inClassContext(self1.symbol))
    checkNoDoubleDefs(cls)
<<<<<<< HEAD
    val impl1 = cpy.Template(impl, constr1, parents1, self1, body1)
      .withType(dummy.termRef)
	
=======
    val impl1 = cpy.Template(impl)(constr1, parents1, self1, body1)
      .withType(dummy.nonMemberTermRef)
>>>>>>> 7eaee332
    checkVariance(impl1)
    assignType(cpy.TypeDef(cdef)(mods1, name, impl1, Nil), cls)

    // todo later: check that
    //  1. If class is non-abstract, it is instantiatable:
    //  - self type is s supertype of own type
    //  - all type members have consistent bounds
    // 2. all private type members have consistent bounds
    // 3. Types do not override classes.
    // 4. Polymorphic type defs override nothing.
  }

  /** If this is a real class, make sure its first parent is a
   *  constructor call. Cannot simply use a type. Overridden in ReTyper.
   */
  def ensureConstrCall(cls: ClassSymbol, parents: List[Tree])(implicit ctx: Context): List[Tree] = {
    val firstParent :: otherParents = parents
    if (firstParent.isType && !(cls is Trait))
      typed(untpd.New(untpd.TypedSplice(firstParent), Nil)) :: otherParents
    else parents
  }

  /** Overridden in retyper */
  def checkVariance(tree: Tree)(implicit ctx: Context) = VarianceChecker.check(tree)

  def localDummy(cls: ClassSymbol, impl: untpd.Template)(implicit ctx: Context): Symbol =
    ctx.newLocalDummy(cls, impl.pos)

  def typedImport(imp: untpd.Import, sym: Symbol)(implicit ctx: Context): Import = track("typedImport") {
    val expr1 = typedExpr(imp.expr, AnySelectionProto)
    checkStable(expr1.tpe, imp.expr.pos)
    assignType(cpy.Import(imp)(expr1, imp.selectors), sym)
  }

  def typedPackageDef(tree: untpd.PackageDef)(implicit ctx: Context): Tree = track("typedPackageDef") {
    val pid1 = typedExpr(tree.pid, AnySelectionProto)
    val pkg = pid1.symbol
    val packageContext =
      if (pkg is Package) ctx.fresh.setOwner(pkg.moduleClass).setTree(tree)
      else {
        ctx.error(d"$pkg is not a packge", tree.pos)
        ctx
      }
    val stats1 = typedStats(tree.stats, pkg.moduleClass)(packageContext)
    cpy.PackageDef(tree)(pid1.asInstanceOf[RefTree], stats1) withType pkg.valRef
  }

  def typedAnnotated(tree: untpd.Annotated, pt: Type)(implicit ctx: Context): Tree = track("typedAnnotated") {
    val annot1 = typedExpr(tree.annot, defn.AnnotationClass.typeRef)
    val arg1 = typed(tree.arg, pt)
    if (ctx.mode is Mode.Type)
      assignType(cpy.Annotated(tree)(annot1, arg1), annot1, arg1)
    else {
      val tpt = TypeTree(AnnotatedType(Annotation(annot1), arg1.tpe.widen))
      assignType(cpy.Typed(tree)(arg1, tpt), tpt)
    }
  }

  def typedAsFunction(tree: untpd.Tree, pt: Type)(implicit ctx: Context): Tree =
    typed(tree, if (defn.isFunctionType(pt)) pt else AnyFunctionProto)

  /** Retrieve symbol attached to given tree */
  protected def retrieveSym(tree: untpd.Tree)(implicit ctx: Context) = tree.removeAttachment(SymOfTree) match {
    case Some(sym) =>
      sym.ensureCompleted()
      sym
    case none =>
      NoSymbol
  }

  /** A fresh local context with given tree and owner.
   *  Owner might not exist (can happen for self valdefs), in which case
   *  no owner is set in result context
   */
  protected def localContext(tree: untpd.Tree, owner: Symbol)(implicit ctx: Context): FreshContext = {
    val freshCtx = ctx.fresh.setTree(tree)
    if (owner.exists) freshCtx.setOwner(owner) else freshCtx
  }

  protected def localTyper(sym: Symbol): Typer = nestedTyper.remove(sym).get

  def typedUnadapted(initTree: untpd.Tree, pt: Type = WildcardType)(implicit ctx: Context): Tree = {
    record("typedUnadapted")
    val xtree = expanded(initTree)
    xtree.removeAttachment(TypedAhead) match {
      case Some(ttree) => ttree
      case none =>

        def typedNamed(tree: untpd.NameTree, pt: Type)(implicit ctx: Context): Tree = {
          val sym = retrieveSym(xtree)
          tree match {
            case tree: untpd.Ident => typedIdent(tree, pt)
            case tree: untpd.Select => typedSelect(tree, pt)
            case tree: untpd.SelectFromTypeTree => typedSelectFromTypeTree(tree, pt)
            case tree: untpd.Bind => typedBind(tree, pt)
            case tree: untpd.ValDef =>
              if (tree.isEmpty) tpd.EmptyValDef
              else typedValDef(tree, sym)(localContext(tree, sym).setNewScope)
            case tree: untpd.DefDef =>
              val typer1 = localTyper(sym)
              typer1.typedDefDef(tree, sym)(localContext(tree, sym).setTyper(typer1))
            case tree: untpd.TypeDef =>
              if (tree.isClassDef)
                typedClassDef(tree, sym.asClass)(localContext(tree, sym).setMode(ctx.mode &~ Mode.InSuperCall))
              else
                typedTypeDef(tree, sym)(localContext(tree, sym).setNewScope)
            case _ => typedUnadapted(desugar(tree), pt)
          }
        }

        def typedUnnamed(tree: untpd.Tree): Tree = tree match {
          case tree: untpd.Apply =>
            if (ctx.mode is Mode.Pattern) typedUnApply(tree, pt) else typedApply(tree, pt)
          case tree: untpd.This => typedThis(tree)
          case tree: untpd.Literal => typedLiteral(tree)
          case tree: untpd.New => typedNew(tree, pt)
          case tree: untpd.Pair => typedPair(tree, pt)
          case tree: untpd.Typed => typedTyped(tree, pt)
          case tree: untpd.NamedArg => typedNamedArg(tree, pt)
          case tree: untpd.Assign => typedAssign(tree, pt)
          case tree: untpd.Block => typedBlock(desugar.block(tree), pt)(ctx.fresh.setNewScope)
          case tree: untpd.If => typedIf(tree, pt)
          case tree: untpd.Function => typedFunction(tree, pt)
          case tree: untpd.Closure => typedClosure(tree, pt)
          case tree: untpd.Match => typedMatch(tree, pt)
          case tree: untpd.Return => typedReturn(tree)
          case tree: untpd.Try => typedTry(tree, pt)
          case tree: untpd.Throw => typedThrow(tree)
          case tree: untpd.TypeApply => typedTypeApply(tree, pt)
          case tree: untpd.Super => typedSuper(tree, pt)
          case tree: untpd.SeqLiteral => typedSeqLiteral(tree, pt)
          case tree: untpd.TypeTree => typedTypeTree(tree, pt)
          case tree: untpd.SingletonTypeTree => typedSingletonTypeTree(tree)
          case tree: untpd.AndTypeTree => typedAndTypeTree(tree)
          case tree: untpd.OrTypeTree => typedOrTypeTree(tree)
          case tree: untpd.RefinedTypeTree => typedRefinedTypeTree(tree)
          case tree: untpd.AppliedTypeTree => typedAppliedTypeTree(tree)
          case tree: untpd.ByNameTypeTree => typedByNameTypeTree(tree)
          case tree: untpd.TypeBoundsTree => typedTypeBoundsTree(tree)
          case tree: untpd.Alternative => typedAlternative(tree, pt)
          case tree: untpd.PackageDef => typedPackageDef(tree)
          case tree: untpd.Annotated => typedAnnotated(tree, pt)
          case tree: untpd.TypedSplice => tree.tree
          case untpd.PostfixOp(tree, nme.WILDCARD) => typedAsFunction(tree, pt)
          case untpd.EmptyTree => tpd.EmptyTree
          case _ => typedUnadapted(desugar(tree), pt)
        }

        xtree match {
          case xtree: untpd.NameTree => typedNamed(encodeName(xtree), pt)
          case xtree: untpd.Import => typedImport(xtree, retrieveSym(xtree))
          case xtree => typedUnnamed(xtree)
        }
    }
  }

  protected def encodeName(tree: untpd.NameTree)(implicit ctx: Context): untpd.NameTree =
    untpd.rename(tree, tree.name.encode)

  def typed(tree: untpd.Tree, pt: Type = WildcardType)(implicit ctx: Context): Tree = /*>|>*/ ctx.traceIndented (i"typing $tree", typr, show = true) /*<|<*/ {
    assertPositioned(tree)
    try adapt(typedUnadapted(tree, pt), pt, tree)
    catch {
      case ex: CyclicReference => errorTree(tree, cyclicErrorMsg(ex))
      case ex: FatalTypeError => errorTree(tree, ex.getMessage)
    }
  }

  def typedTrees(trees: List[untpd.Tree])(implicit ctx: Context): List[Tree] =
    trees mapconserve (typed(_))

  def typedStats(stats: List[untpd.Tree], exprOwner: Symbol)(implicit ctx: Context): List[tpd.Tree] = {
    val buf = new mutable.ListBuffer[Tree]
    @tailrec def traverse(stats: List[untpd.Tree])(implicit ctx: Context): List[Tree] = stats match {
      case (imp: untpd.Import) :: rest =>
        val imp1 = typed(imp)
        buf += imp1
        traverse(rest)(importContext(imp1.symbol, imp.selectors))
      case (mdef: untpd.DefTree) :: rest =>
        mdef.removeAttachment(ExpandedTree) match {
          case Some(xtree) =>
            traverse(xtree :: rest)
          case none =>
            buf += typed(mdef)
            traverse(rest)
        }
      case Thicket(stats) :: rest =>
        traverse(stats ++ rest)
      case stat :: rest =>
        val nestedCtx = if (exprOwner == ctx.owner) ctx else ctx.fresh.setOwner(exprOwner)
        buf += typed(stat)(nestedCtx)
        traverse(rest)
      case nil =>
        buf.toList
    }
    traverse(stats)
  }

  def typedExpr(tree: untpd.Tree, pt: Type = WildcardType)(implicit ctx: Context): Tree =
    typed(tree, pt)(ctx retractMode Mode.PatternOrType)
  def typedType(tree: untpd.Tree, pt: Type = WildcardType)(implicit ctx: Context): Tree = // todo: retract mode between Type and Pattern?
    typed(tree, pt)(ctx addMode Mode.Type)
  def typedPattern(tree: untpd.Tree, selType: Type = WildcardType)(implicit ctx: Context): Tree =
    typed(tree, selType)(ctx addMode Mode.Pattern)

  def tryEither[T](op: Context => T)(fallBack: (T, TyperState) => T)(implicit ctx: Context) = {
    val nestedCtx = ctx.fresh.setNewTyperState
    val result = op(nestedCtx)
    if (nestedCtx.reporter.hasErrors)
      fallBack(result, nestedCtx.typerState)
    else {
      nestedCtx.typerState.commit()
      result
    }
  }

  /** Add apply node or implicit conversions. Two strategies are tried, and the first
   *  that is succesful is picked. If neither of the strategies are succesful, continues with
   *  `fallBack`.
   *
   *  1st strategy: Try to insert `.apply` so that the result conforms to prototype `pt`.
   *  2nd stratgey: If tree is a select `qual.name`, try to insert an implicit conversion
   *    around the qualifier part `qual` so that the result conforms to the expected type
   *    with wildcard result type.
   */
  def tryInsertApplyOrImplicit(tree: Tree, pt: ProtoType)(fallBack: (Tree, TyperState) => Tree)(implicit ctx: Context): Tree =
    tryEither { implicit ctx =>
      val sel = typedSelect(untpd.Select(untpd.TypedSplice(tree), nme.apply), pt)
      if (sel.tpe.isError) sel else adapt(sel, pt)
    } { (failedTree, failedState) =>
      val tree1 = tryInsertImplicitOnQualifier(tree, pt)
      if (tree1 eq tree) fallBack(failedTree, failedState)
      else adapt(tree1, pt)
    }

  /** If this tree is a select node `qual.name`, try to insert an implicit conversion
   *  `c` around `qual` so that `c(qual).name` conforms to `pt`. If that fails
   *  return `tree` itself.
   */
  def tryInsertImplicitOnQualifier(tree: Tree, pt: Type)(implicit ctx: Context): Tree = ctx.traceIndented(i"try insert impl on qualifier $tree $pt") {
    tree match {
      case Select(qual, name) =>
        val qualProto = SelectionProto(name, pt, NoViewsAllowed)
        tryEither { implicit ctx =>
          val qual1 = adaptInterpolated(qual, qualProto, EmptyTree)
          if ((qual eq qual1) || ctx.reporter.hasErrors) tree
          else typedSelect(cpy.Select(tree)(untpd.TypedSplice(qual1), name), pt)
        } { (_, _) => tree
        }
      case _ => tree
    }
  }

  def adapt(tree: Tree, pt: Type, original: untpd.Tree = untpd.EmptyTree)(implicit ctx: Context) = /*>|>*/ track("adapt") /*<|<*/ {
    /*>|>*/ ctx.traceIndented(i"adapting $tree of type ${tree.tpe} to $pt", typr, show = true) /*<|<*/ {
      interpolateUndetVars(tree)
      tree overwriteType tree.tpe.simplified
      adaptInterpolated(tree, pt, original)
    }
  }

  /** (-1) For expressions with annotated types, let AnnotationCheckers decide what to do
   *  (0) Convert expressions with constant types to literals (unless in interactive/scaladoc mode)
   */

  /** Perform the following adaptations of expression, pattern or type `tree` wrt to
   *  given prototype `pt`:
   *  (1) Resolve overloading
   *  (2) Apply parameterless functions
   *  (3) Apply polymorphic types to fresh instances of their type parameters and
   *      store these instances in context.undetparams,
   *      unless followed by explicit type application.
   *  (4) Do the following to unapplied methods used as values:
   *  (4.1) If the method has only implicit parameters pass implicit arguments
   *  (4.2) otherwise, if `pt` is a function type and method is not a constructor,
   *        convert to function by eta-expansion,
   *  (4.3) otherwise, if the method is nullary with a result type compatible to `pt`
   *        and it is not a constructor, apply it to ()
   *  otherwise issue an error
   *  (5) Convert constructors in a pattern as follows:
   *  (5.1) If constructor refers to a case class factory, set tree's type to the unique
   *        instance of its primary constructor that is a subtype of the expected type.
   *  (5.2) If constructor refers to an extractor, convert to application of
   *        unapply or unapplySeq method.
   *
   *  (6) Convert all other types to TypeTree nodes.
   *  (7) When in TYPEmode but not FUNmode or HKmode, check that types are fully parameterized
   *      (7.1) In HKmode, higher-kinded types are allowed, but they must have the expected kind-arity
   *  (8) When in both EXPRmode and FUNmode, add apply method calls to values of object type.
   *  (9) If there are undetermined type variables and not POLYmode, infer expression instance
   *  Then, if tree's type is not a subtype of expected type, try the following adaptations:
   *  (10) If the expected type is Byte, Short or Char, and the expression
   *      is an integer fitting in the range of that type, convert it to that type.
   *  (11) Widen numeric literals to their expected type, if necessary
   *  (12) When in mode EXPRmode, convert E to { E; () } if expected type is scala.Unit.
   *  (13) When in mode EXPRmode, apply AnnotationChecker conversion if expected type is annotated.
   *  (14) When in mode EXPRmode, apply a view
   *  If all this fails, error
   */
  def adaptInterpolated(tree: Tree, pt: Type, original: untpd.Tree)(implicit ctx: Context): Tree = {

    assert(pt.exists)

    def methodStr = err.refStr(methPart(tree).tpe)

    def adaptOverloaded(ref: TermRef) = {
      val altDenots = ref.denot.alternatives
      typr.println(i"adapt overloaded $ref with alternatives ${altDenots map (_.info)}%, %")
      val alts = altDenots map (alt =>
        TermRef.withSigAndDenot(ref.prefix, ref.name, alt.info.signature, alt))
      def expectedStr = err.expectedTypeStr(pt)
      resolveOverloaded(alts, pt) match {
        case alt :: Nil =>
          adapt(tree.withType(alt), pt, original)
        case Nil =>
          def noMatches =
            errorTree(tree,
              d"""none of the ${err.overloadedAltsStr(altDenots)}
                 |match $expectedStr""".stripMargin)
          def hasEmptyParams(denot: SingleDenotation) = denot.info.paramTypess == ListOfNil
          pt match {
            case pt: FunProto =>
              tryInsertApplyOrImplicit(tree, pt)((_, _) => noMatches)
            case _ =>
              if (altDenots exists (_.info.paramTypess == ListOfNil))
                typed(untpd.Apply(untpd.TypedSplice(tree), Nil), pt)
              else
                noMatches
          }
        case alts =>
          val remainingDenots = alts map (_.denot.asInstanceOf[SingleDenotation])
          def all = if (remainingDenots.length == 2) "both" else "all"
          errorTree(tree,
            d"""Ambiguous overload. The ${err.overloadedAltsStr(remainingDenots)}
               |$all match $expectedStr""".stripMargin)
      }
    }

    def adaptToArgs(wtp: Type, pt: FunProto): Tree = wtp match {
      case _: MethodType | _: PolyType =>
        def isUnary = wtp.firstParamTypes match {
          case ptype :: Nil => !ptype.isRepeatedParam
          case _ => false
        }
        if (pt.args.lengthCompare(1) > 0 && isUnary && ctx.canAutoTuple)
          adaptToArgs(wtp, pt.tupled)
        else
          tree
      case _ => tryInsertApplyOrImplicit(tree, pt) {
        val more = tree match {
          case Apply(_, _) => " more"
          case _ => ""
        }
        (_, _) => errorTree(tree, d"$methodStr does not take$more parameters")
      }
    }

    def adaptNoArgs(wtp: Type): Tree = wtp match {
      case wtp: ExprType =>
        adaptInterpolated(tree.withType(wtp.resultType), pt, original)
      case wtp: ImplicitMethodType if constrainResult(wtp, pt) =>
        def addImplicitArgs = {
          def implicitArgError(msg: => String): Tree = {
            ctx.error(msg, tree.pos.endPos)
            EmptyTree
          }
          val args = (wtp.paramNames, wtp.paramTypes).zipped map { (pname, formal) =>
            def where = d"parameter $pname of $methodStr"
            inferImplicit(formal, EmptyTree, tree.pos.endPos) match {
              case SearchSuccess(arg, _, _) =>
                adapt(arg, formal)
              case ambi: AmbiguousImplicits =>
                implicitArgError(s"ambiguous implicits: ${ambi.explanation} of $where")
              case failure: SearchFailure =>
                implicitArgError(d"no implicit argument of type $formal found for $where" + failure.postscript)
            }
          }
          adapt(tpd.Apply(tree, args), pt)
        }
        if ((pt eq WildcardType) || original.isEmpty) addImplicitArgs
        else
          ctx.typerState.tryWithFallback(addImplicitArgs) {
            adapt(typed(original, WildcardType), pt, EmptyTree)
          }
      case wtp: MethodType if !pt.isInstanceOf[SingletonType] =>
        val arity =
          if (defn.isFunctionType(pt)) defn.functionArity(pt)
          else if (pt eq AnyFunctionProto) wtp.paramTypes.length
          else -1
        if (arity >= 0 && !tree.symbol.isConstructor)
          typed(etaExpand(tree, wtp, arity), pt)
        else if (wtp.paramTypes.isEmpty)
          adaptInterpolated(tpd.Apply(tree, Nil), pt, EmptyTree)
        else
          errorTree(tree,
            d"""missing arguments for $methodStr
               |follow this method with `_' if you want to treat it as a partially applied function""".stripMargin)
      case _ =>
        if (tree.tpe <:< pt) tree
        else if (ctx.mode is Mode.Pattern) tree // no subtype check for pattern
        else {
          typr.println(i"adapt to subtype ${tree.tpe} !<:< $pt")
          //typr.println(TypeComparer.explained(implicit ctx => tree.tpe <:< pt))
          adaptToSubType(wtp)
        }
    }

    def adaptToSubType(wtp: Type): Tree = {
      // try converting a constant to the target type
      val folded = ConstFold(tree, pt)
      if (folded ne tree) return folded
      // drop type if prototype is Unit
      if (pt isRef defn.UnitClass)
        return tpd.Block(tree :: Nil, Literal(Constant(())))
      // convert function literal to SAM closure
      tree match {
        case Closure(Nil, id @ Ident(nme.ANON_FUN), _)
        if defn.isFunctionType(wtp) && !defn.isFunctionType(pt) =>
          pt match {
            case SAMType(meth)
            if wtp <:< meth.info.toFunctionType() =>
              // was ... && isFullyDefined(pt, ForceDegree.noBottom)
              // but this prevents case blocks from implementing polymorphic partial functions,
              // since we do not know the result parameter a priori. Have to wait until the
              // body is typechecked.
              return cpy.Closure(tree)(Nil, id, TypeTree(pt)).withType(pt)
            case _ =>
          }
        case _ =>
      }
      // try an implicit conversion
      inferView(tree, pt) match {
        case SearchSuccess(inferred, _, _) =>
          adapt(inferred, pt)
        case failure: SearchFailure =>
          if (pt.isInstanceOf[ProtoType]) tree
          else err.typeMismatch(tree, pt, failure)
      }
    }

    tree match {
      case _: MemberDef | _: PackageDef | _: Import | _: WithoutTypeOrPos[_] => tree
      case _ => tree.tpe.widen match {
        case ErrorType =>
          tree
        case ref: TermRef =>
          adaptOverloaded(ref)
        case poly: PolyType =>
          if (pt.isInstanceOf[PolyProto]) tree
          else {
            val (_, tvars) = constrained(poly, tree)
            adaptInterpolated(tree appliedToTypes tvars, pt, original)
          }
        case wtp =>
          pt match {
            case pt: FunProto =>
              adaptToArgs(wtp, pt)
            case pt: PolyProto =>
              tryInsertApplyOrImplicit(tree, pt) {
                (_, _) => tree // error will be reported in typedTypeApply
              }
            case _ =>
              if (ctx.mode is Mode.Type)
                if (tree.tpe <:< pt) tree
                else err.typeMismatch(tree, pt)
              else adaptNoArgs(wtp)
          }
      }
    }
  }
}<|MERGE_RESOLUTION|>--- conflicted
+++ resolved
@@ -280,13 +280,7 @@
   def typedSelect(tree: untpd.Select, pt: Type)(implicit ctx: Context): Tree = track("typedSelect") {
     val qual1 = typedExpr(tree.qualifier, selectionProto(tree.name, pt, this))
     if (tree.name.isTypeName) checkStable(qual1.tpe, qual1.pos)
-<<<<<<< HEAD
-    //val finalTree = 
-	checkValue(assignType(cpy.Select(tree, qual1, tree.name), qual1), pt)
-	//finalTree withType Mutability.viewpointAdapt(qual1.tpe, finalTree.tpe)
-=======
     checkValue(assignType(cpy.Select(tree)(qual1, tree.name), qual1), pt)
->>>>>>> 7eaee332
   }
 
   def typedSelectFromTypeTree(tree: untpd.SelectFromTypeTree, pt: Type)(implicit ctx: Context): Tree = track("typedSelectFromTypeTree") {
@@ -384,8 +378,7 @@
           sym.is(Mutable, butNot = Accessor) ||
           ctx.owner.isPrimaryConstructor && !sym.is(Method) && sym.owner == ctx.owner.owner
         lhsCore.tpe match {
-<<<<<<< HEAD
-          case ref: TermRef if ref.symbol is (Mutable, butNot = Accessor) =>
+          case ref: TermRef if canAssign(ref.symbol) =>
 		    val rhs1 = typed(tree.rhs, ref.info)
 			
 			// Assignments:
@@ -405,17 +398,14 @@
 					typer.ErrorReporting.errorTree(lhs1, s"Field ${ref.name} cannot be written through a @polyread reference")
 				case _ =>
 					// Check rule 2: RHS must be compatible with LHS
+					//println(s"Checking assignment subtype:\n\t${showSpecial(rhs1.tpe,2)}\n\t${showSpecial(lhs1.tpe,2)}")
 					if (!Mutability.tmtSubtypeOf(rhs1.tpe, lhs1.tpe)) {
 						Mutability.tmtMismatch (rhs1, lhs1.tpe)
 					}
 			}
 			
 			
-            assignType(cpy.Assign(tree, lhs1, rhs1))
-=======
-          case ref: TermRef if canAssign(ref.symbol) =>
-            assignType(cpy.Assign(tree)(lhs1, typed(tree.rhs, ref.info)))
->>>>>>> 7eaee332
+            assignType(cpy.Assign(tree)(lhs1, rhs1))
           case _ =>
             def reassignmentToVal =
               errorTree(cpy.Assign(tree)(lhsCore, typed(tree.rhs, lhs1.tpe.widen)),
@@ -808,8 +798,16 @@
 
   def typedTypeBoundsTree(tree: untpd.TypeBoundsTree)(implicit ctx: Context): TypeBoundsTree = track("typedTypeBoundsTree") {
     val TypeBoundsTree(lo, hi) = desugar.typeBoundsTree(tree)
-    val lo1 = typed(lo)
-    val hi1 = typed(hi)
+    var lo1 = typed(lo)
+    var hi1 = typed(hi)
+	
+	import Mutability._
+	val (immLo, immHi) = (immTmt(lo1.tpe), immTmt(hi1.tpe))
+	val assignedTmt = if (immLo.exists || immHi.exists) lub(immLo, immHi) else lub(tmt(lo1.tpe), tmt(hi1.tpe))
+	
+	lo1 = lo1 withType addTmt(lo1.tpe, assignedTmt)
+	hi1 = hi1 withType addTmt(hi1.tpe, assignedTmt)
+	
     if (!(lo1.tpe <:< hi1.tpe))
       ctx.error(d"lower bound ${lo1.tpe} does not conform to upper bound ${hi1.tpe}", tree.pos)
     assignType(cpy.TypeBoundsTree(tree)(lo1, hi1), lo1, hi1)
@@ -853,7 +851,6 @@
       case Ident(nme.WILDCARD) => rhs withType tpt1.tpe
       case _ => typedExpr(rhs, tpt1.tpe)
     }
-<<<<<<< HEAD
 	
 	import Mutability._
 	
@@ -891,14 +888,12 @@
 		Mutability.tmtMismatch(rhs1, sym.info)
 	}*/
   
+	//println(s"subtype check on ${sym.name}:\n\t${showSpecial(rhs1.tpe,2)}\n\t${showSpecial(sym.info,2)}")
 	if (!tmtSubtypeOf(rhs1.tpe, sym.info)) tmtMismatch (rhs1, sym.info)
 	
 	//println(s"$sym: ${sym.info.show}")
 	
-	assignType(cpy.ValDef(vdef, mods1, name, tpt1, rhs1), sym)
-=======
     assignType(cpy.ValDef(vdef)(mods1, name, tpt1, rhs1), sym)
->>>>>>> 7eaee332
   }
 
 
@@ -938,7 +933,6 @@
     if (sym is Implicit) checkImplicitParamsNotSingletons(vparamss1)
     val tpt1 = typedType(tpt)
     val rhs1 = typedExpr(rhs, tpt1.tpe)
-<<<<<<< HEAD
 	
 	import Mutability._
 	
@@ -970,6 +964,7 @@
 		Mutability.tmtMismatch(rhs1, sym.info.finalResultType)
 	}*/
 	
+	//println(s"subtype check on ${sym.name}:\n${showSpecial(rhs1.tpe,2)}\n${showSpecial(sym.info.finalResultType,2)}")
 	if (!tmtSubtypeOf(rhs1.tpe, sym.info.finalResultType))
 		tmtMismatch (rhs1, sym.info.finalResultType)
 	
@@ -978,10 +973,7 @@
 	//println(s"${sym.name}: ${showSpecial(sym.info)}")
 	//println(s"${sym.name}: ${showSpecial(sym.denot.termRef)}")
 	
-    assignType(cpy.DefDef(ddef, mods1, name, tparams1, vparamss1, tpt1, rhs1), sym)
-=======
     assignType(cpy.DefDef(ddef)(mods1, name, tparams1, vparamss1, tpt1, rhs1), sym)
->>>>>>> 7eaee332
     //todo: make sure dependent method types do not depend on implicits or by-name params
 	
 	
@@ -993,15 +985,11 @@
     val TypeDef(mods, name, rhs) = tdef
     val mods1 = addTypedModifiersAnnotations(mods, sym)
     val _ = typedType(rhs) // unused, typecheck only to remove from typedTree
-<<<<<<< HEAD
 	
 	//println("TypeDef: " + name.toString + ": " + sym.info)
 	//println(s"${name}: ${Mutability.showSpecial(sym.info)}")
 	
-    assignType(cpy.TypeDef(tdef, mods1, name, TypeTree(sym.info)), sym)
-=======
     assignType(cpy.TypeDef(tdef)(mods1, name, TypeTree(sym.info), Nil), sym)
->>>>>>> 7eaee332
   }
 
   def typedClassDef(cdef: untpd.TypeDef, cls: ClassSymbol)(implicit ctx: Context) = track("typedClassDef") {
@@ -1024,14 +1012,8 @@
     val dummy = localDummy(cls, impl)
     val body1 = typedStats(body, dummy)(inClassContext(self1.symbol))
     checkNoDoubleDefs(cls)
-<<<<<<< HEAD
-    val impl1 = cpy.Template(impl, constr1, parents1, self1, body1)
-      .withType(dummy.termRef)
-	
-=======
     val impl1 = cpy.Template(impl)(constr1, parents1, self1, body1)
       .withType(dummy.nonMemberTermRef)
->>>>>>> 7eaee332
     checkVariance(impl1)
     assignType(cpy.TypeDef(cdef)(mods1, name, impl1, Nil), cls)
 
