package dotty.tools
package dotc
package typer

import core._
import ast._
import Trees._
import Constants._
import StdNames._
import Scopes._
import Denotations._
import ProtoTypes._
import Contexts._
import Symbols._
import Types._
import SymDenotations._
import Annotations._
import Names._
import NameOps._
import Flags._
import Decorators._
import ErrorReporting._
import EtaExpansion.etaExpand
import util.Positions._
import util.common._
import util.SourcePosition
import collection.mutable
import annotation.tailrec
import Implicits._
import util.Stats.{track, record}
import config.Printers._
import language.implicitConversions

//***
import Mutability.Simple._

trait TyperContextOps { ctx: Context => }

object Typer {

  /** The precedence of bindings which determines which of several bindings will be
   *  accessed by an Ident.
   */
  object BindingPrec {
    val definition = 4
    val namedImport = 3
    val wildImport = 2
    val packageClause = 1
    val nothingBound = 0
    def isImportPrec(prec: Int) = prec == namedImport || prec == wildImport
  }

  /** Assert tree has a position, unless it is empty or a typed splice */
  def assertPositioned(tree: untpd.Tree)(implicit ctx: Context) =
    if (!tree.isEmpty && !tree.isInstanceOf[untpd.TypedSplice] && ctx.typerState.isGlobalCommittable)
      assert(tree.pos.exists, s"position not set for $tree # ${tree.uniqueId}")
}

class Typer extends Namer with TypeAssigner with Applications with Implicits with Inferencing with Checking {

  import Typer._
  import tpd.{cpy => _, _}
  import untpd.cpy

  /** A temporary data item valid for a single typed ident:
   *  The set of all root import symbols that have been
   *  encountered as a qualifier of an import so far.
   *  Note: It would be more proper to move importedFromRoot into typedIdent.
   *  We should check that this has no performance degradation, however.
   */
  private var importedFromRoot: Set[Symbol] = Set()

  /** Attribute an identifier consisting of a simple name or wildcard
   *
   *  @param tree      The tree representing the identifier.
   *  Transformations: (1) Prefix class members with this.
   *                   (2) Change imported symbols to selections.
   *                   (3) Change pattern Idents id (but not wildcards) to id @ _
   */
  def typedIdent(tree: untpd.Ident, pt: Type)(implicit ctx: Context): Tree = track("typedIdent") {
    val refctx = ctx
    val name = tree.name

    /** Method is necessary because error messages need to bind to
     *  to typedIdent's context which is lost in nested calls to findRef
     */
    def error(msg: => String, pos: Position) = ctx.error(msg, pos)

    /** Is this import a root import that has been shadowed by an explicit
     *  import in the same program?
     */
    def isDisabled(imp: ImportInfo, site: Type): Boolean = {
      if (imp.isRootImport && (importedFromRoot contains site.termSymbol)) return true
      if (imp.hiddenRoot.exists) importedFromRoot += imp.hiddenRoot
      false
    }

    /** Does this identifier appear as a constructor of a pattern? */
    def isPatternConstr =
      if (ctx.mode.isExpr && (ctx.outer.mode is Mode.Pattern))
        ctx.outer.tree match {
          case Apply(`tree`, _) => true
          case _ => false
        }
      else false

    /** A symbol qualifies if it really exists. In addition,
     *  if we are in a constructor of a pattern, we ignore all definitions
     *  which are methods and not accessors (note: if we don't do that
     *  case x :: xs in class List would return the :: method).
     */
    def qualifies(denot: Denotation): Boolean =
      reallyExists(denot) && !(
         pt.isInstanceOf[UnapplySelectionProto] &&
         (denot.symbol is (Method, butNot = Accessor)))

    /** Find the denotation of enclosing `name` in given context `ctx`.
     *  @param previous    A denotation that was found in a more deeply nested scope,
     *                     or else `NoDenotation` if nothing was found yet.
     *  @param prevPrec    The binding precedence of the previous denotation,
     *                     or else `nothingBound` if nothing was found yet.
     *  @param prevCtx     The context of the previous denotation,
     *                     or else `NoContext` if nothing was found yet.
     */
    def findRef(previous: Type, prevPrec: Int, prevCtx: Context)(implicit ctx: Context): Type = {
      import BindingPrec._

      /** A string which explains how something was bound; Depending on `prec` this is either
       *      imported by <tree>
       *  or  defined in <symbol>
       */
      def bindingString(prec: Int, whereFound: Context, qualifier: String = "") =
        if (prec == wildImport || prec == namedImport) d"imported$qualifier by ${whereFound.importInfo}"
        else d"defined$qualifier in ${whereFound.owner}"

      /** Check that any previously found result from an inner context
       *  does properly shadow the new one from an outer context.
       */
      def checkNewOrShadowed(found: Type, newPrec: Int): Type =
        if (!previous.exists || ctx.typeComparer.isSameRef(previous, found)) found
        else if ((prevCtx.scope eq ctx.scope) &&
                 (newPrec == definition ||
                  newPrec == namedImport && prevPrec == wildImport)) {
          // special cases: definitions beat imports, and named imports beat
          // wildcard imports, provided both are in contexts with same scope
          found
        }
        else {
          if (!previous.isError && !found.isError) {
            error(
              d"""reference to $name is ambiguous;
                 |it is both ${bindingString(newPrec, ctx, "")}
                 |and ${bindingString(prevPrec, prevCtx, " subsequently")}""".stripMargin,
              tree.pos)
          }
          previous
        }

      /** The type representing a named import with enclosing name when imported
       *  from given `site` and `selectors`.
       */
      def namedImportRef(site: Type, selectors: List[untpd.Tree]): Type = {
        def checkUnambiguous(found: Type) = {
          val other = namedImportRef(site, selectors.tail)
          if (other.exists && found.exists && (found != other))
            error(d"reference to $name is ambiguous; it is imported twice in ${ctx.tree}",
                  tree.pos)
          found
        }
        val Name = name.toTermName
        selectors match {
          case Pair(Ident(from), Ident(Name)) :: rest =>
            val selName = if (name.isTypeName) from.toTypeName else from
            checkUnambiguous(selectionType(site, selName, tree.pos))
          case Ident(Name) :: rest =>
            checkUnambiguous(selectionType(site, name, tree.pos))
          case _ :: rest =>
            namedImportRef(site, rest)
          case nil =>
            NoType
        }
      }

      /** The type representing a wildcard import with enclosing name when imported
       *  from given import info
       */
      def wildImportRef(imp: ImportInfo): Type = {
        if (imp.isWildcardImport) {
          val pre = imp.site
          if (!isDisabled(imp, pre) && !(imp.excluded contains name.toTermName)) {
            val denot = pre.member(name).accessibleFrom(pre)(refctx)
            if (reallyExists(denot)) return pre.select(name, denot)
          }
        }
        NoType
      }

      /** Is (some alternative of) the given predenotation `denot`
       *  defined in current compilation unit?
       */
      def isDefinedInCurrentUnit(denot: Denotation): Boolean = denot match {
        case MultiDenotation(d1, d2) => isDefinedInCurrentUnit(d1) || isDefinedInCurrentUnit(d2)
        case denot: SingleDenotation => denot.symbol.sourceFile == ctx.source
      }

      /** Is `denot` the denotation of a self symbol? */
      def isSelfDenot(denot: Denotation) = denot match {
        case denot: SymDenotation => denot is SelfName
        case _ => false
      }

      // begin findRef
      if (ctx.scope == null) previous
      else {
        val outer = ctx.outer
        if ((ctx.scope ne outer.scope) || (ctx.owner ne outer.owner)) {
          val defDenot = ctx.denotNamed(name)
          if (qualifies(defDenot)) {
            val curOwner = ctx.owner
            val found =
              if (isSelfDenot(defDenot)) curOwner.enclosingClass.thisType
              else curOwner.thisType.select(name, defDenot)
            if (!(curOwner is Package) || (defDenot.symbol is Package) || isDefinedInCurrentUnit(defDenot))
              return checkNewOrShadowed(found, definition) // no need to go further out, we found highest prec entry
            else if (prevPrec < packageClause)
              return findRef(found, packageClause, ctx)(outer)
          }
        }
        val curImport = ctx.importInfo
        if (curImport != null && curImport.isRootImport && previous.exists) return previous
        // would import of kind `prec` be not shadowed by a nested higher-precedence definition?
        def isPossibleImport(prec: Int) =
          prevPrec < prec || prevPrec == prec && (prevCtx.scope eq ctx.scope)
        if (isPossibleImport(namedImport) && (curImport ne outer.importInfo) && !curImport.sym.isCompleting) {
          val namedImp = namedImportRef(curImport.site, curImport.selectors)
          if (namedImp.exists)
            return findRef(checkNewOrShadowed(namedImp, namedImport), namedImport, ctx)(outer)
          if (isPossibleImport(wildImport)) {
            val wildImp = wildImportRef(curImport)
            if (wildImp.exists)
              return findRef(checkNewOrShadowed(wildImp, wildImport), wildImport, ctx)(outer)
          }
        }
        findRef(previous, prevPrec, prevCtx)(outer)
      }
    }

    // begin typedIdent
    def kind = if (name.isTermName) "" else "type "
    typr.println(s"typed ident $kind$name in ${ctx.owner}")
    if (ctx.mode is Mode.Pattern) {
      if (name == nme.WILDCARD)
        return tree.withType(pt)
      if (isVarPattern(tree))
        return typed(untpd.Bind(name, untpd.Ident(nme.WILDCARD)).withPos(tree.pos), pt)
    }

    val saved = importedFromRoot
    importedFromRoot = Set.empty

    val rawType =
      try findRef(NoType, BindingPrec.nothingBound, NoContext)
      finally importedFromRoot = saved

    val ownType =
      if (rawType.exists)
        ensureAccessible(rawType, superAccess = false, tree.pos)
      else {
        error(d"not found: $kind$name", tree.pos)
        ErrorType
      }
    checkValue(tree.withType(ownType), pt)
  }

  def typedSelect(tree: untpd.Select, pt: Type)(implicit ctx: Context): Tree = track("typedSelect") {
    val qual1 = typedExpr(tree.qualifier, selectionProto(tree.name, pt, this))
    if (tree.name.isTypeName) checkStable(qual1.tpe, qual1.pos)
    checkValue(assignType(cpy.Select(tree, qual1, tree.name), qual1), pt)
  }

  def typedSelectFromTypeTree(tree: untpd.SelectFromTypeTree, pt: Type)(implicit ctx: Context): SelectFromTypeTree = track("typedSelectFromTypeTree") {
    val qual1 = typedType(tree.qualifier, selectionProto(tree.name, pt, this))
    checkLegalPrefix(qual1.tpe, tree.name, qual1.pos)
    assignType(cpy.SelectFromTypeTree(tree, qual1, tree.name), qual1)
  }

  def typedThis(tree: untpd.This)(implicit ctx: Context): Tree = track("typedThis") {
    assignType(tree)
  }

  def typedSuper(tree: untpd.Super, pt: Type)(implicit ctx: Context): Tree = track("typedSuper") {
    val qual1 = typed(tree.qual)
    val inConstrCall = pt match {
      case pt: SelectionProto if pt.name == nme.CONSTRUCTOR => true
      case _ => false
    }
    assignType(cpy.Super(tree, qual1, tree.mix), qual1, inConstrCall)
  }

  def typedLiteral(tree: untpd.Literal)(implicit ctx: Context) = track("typedLiteral") {
    assignType(tree)
  }

  def typedNew(tree: untpd.New, pt: Type)(implicit ctx: Context) = track("typedNew") {
    tree.tpt match {
      case templ: untpd.Template =>
        import untpd._
        val x = tpnme.ANON_CLASS
        val clsDef = TypeDef(Modifiers(Final), x, templ)
        typed(cpy.Block(tree, clsDef :: Nil, New(Ident(x), Nil)), pt)
      case _ =>
	      val tpt1 = typedType(tree.tpt)
	      checkClassTypeWithStablePrefix(tpt1.tpe, tpt1.pos, traitReq = false)
        assignType(cpy.New(tree, tpt1), tpt1)
        // todo in a later phase: checkInstantiatable(cls, tpt1.pos)
    }
  }

  def typedPair(tree: untpd.Pair, pt: Type)(implicit ctx: Context) = track("typedPair") {
    val (leftProto, rightProto) = pt.argTypesLo match {
      case l :: r :: Nil if pt isRef defn.PairClass => (l, r)
      case _ => (WildcardType, WildcardType)
    }
    val left1 = typed(tree.left, leftProto)
    val right1 = typed(tree.right, rightProto)
    assignType(cpy.Pair(tree, left1, right1), left1, right1)
  }

  def typedTyped(tree: untpd.Typed, pt: Type)(implicit ctx: Context): Tree = track("typedTyped") {
    def regularTyped(isWildcard: Boolean) = {
      val tpt1 = typedType(tree.tpt)
      val expr1 =
        if (isWildcard) tree.expr withType tpt1.tpe
        else typed(tree.expr, tpt1.tpe)
      assignType(cpy.Typed(tree, expr1, tpt1), tpt1)
    }
    tree.expr match {
      case id: untpd.Ident if (ctx.mode is Mode.Pattern) && isVarPattern(id) =>
        if (id.name == nme.WILDCARD) regularTyped(isWildcard = true)
        else {
          import untpd._
          typed(Bind(id.name, Typed(Ident(nme.WILDCARD), tree.tpt)).withPos(id.pos))
        }
      case _ =>
        if (untpd.isWildcardStarArg(tree))
          seqToRepeated(typedExpr(tree.expr, defn.SeqType))
        else
          regularTyped(isWildcard = false)
    }
  }

  def typedNamedArg(tree: untpd.NamedArg, pt: Type)(implicit ctx: Context) = track("typedNamedArg") {
    val arg1 = typed(tree.arg, pt)
    assignType(cpy.NamedArg(tree, tree.name, arg1), arg1)
  }

  def typedAssign(tree: untpd.Assign, pt: Type)(implicit ctx: Context) = track("typedAssign") {
    tree.lhs match {
      case lhs @ Apply(fn, args) =>
        typed(cpy.Apply(lhs, untpd.Select(fn, nme.update), args :+ tree.rhs), pt)
      case untpd.TypedSplice(Apply(Select(fn, app), args)) if app == nme.apply =>
        typed(cpy.Apply(fn,
            untpd.Select(untpd.TypedSplice(fn), nme.update),
            (args map untpd.TypedSplice) :+ tree.rhs), pt)
      case lhs =>
        val lhsCore = typedUnadapted(lhs)
        def lhs1 = typed(untpd.TypedSplice(lhsCore))
        lhsCore.tpe match {
          case ref: TermRef if ref.symbol is (Mutable, butNot = Accessor) =>
		    val rhs1 = typed(tree.rhs, ref.info)
		  
		    //***
		  	//val annotatedRi = riTypeFromDenotation(ref.symbol.denot)
		  	//if (annotatedRi > -1 && rhs1.tpe.riType > annotatedRi)
		  	//	ctx.error(s"Expression is not compatiable with mutability annotations on ${ref.symbol.name}", rhs1.pos)
			
			//***
			if (!isSubtypeOf(getSimpleMutability(rhs1.tpe), getSimpleMutability(lhs1.tpe))) {
				err.typeMismatch (rhs1, lhs1.tpe)
			}
		  
            assignType(cpy.Assign(tree, lhs1, rhs1))
          case _ =>
            def reassignmentToVal =
              errorTree(cpy.Assign(tree, lhsCore, typed(tree.rhs, lhs1.tpe.widen)),
                  "reassignment to val")
            lhsCore.tpe match {
              case ref: TermRef => // todo: further conditions to impose on getter?
                val pre = ref.prefix
                val setterName = ref.name.setterName
                val setter = pre.member(setterName)
                lhsCore match {
                  case lhsCore: RefTree if setter.exists =>
                    val setterTypeRaw = pre select (setterName, setter)
                    val setterType = ensureAccessible(setterTypeRaw, isSuperSelection(lhsCore), tree.pos)
                    val lhs2 = lhsCore.withName(setterName).withType(setterType)
                    typed(cpy.Apply(tree, untpd.TypedSplice(lhs2), tree.rhs :: Nil))
                  case _ =>
                    reassignmentToVal
                }
              case tpe =>
                reassignmentToVal
            }
        }
    }
  }

  def typedBlock(tree: untpd.Block, pt: Type)(implicit ctx: Context) = track("typedBlock") {
    val exprCtx = index(tree.stats)
    val stats1 = typedStats(tree.stats, ctx.owner)
    val expr1 = typedExpr(tree.expr, pt)(exprCtx)
    ensureNoLocalRefs(assignType(cpy.Block(tree, stats1, expr1), stats1, expr1), pt)
  }

  def escapingRefs(block: Block)(implicit ctx: Context): collection.Set[NamedType] = {
    var hoisted: Set[Symbol] = Set()
    lazy val locals = ctx.typeAssigner.localSyms(block.stats).toSet
    def isLocal(sym: Symbol): Boolean =
      (locals contains sym) && !isHoistableClass(sym)
    def isHoistableClass(sym: Symbol) =
      sym.isClass && {
        (hoisted contains sym) || {
          hoisted += sym
          !classLeaks(sym.asClass)
        }
      }
    def leakingTypes(tp: Type): collection.Set[NamedType] =
      tp namedPartsWith (tp => isLocal(tp.symbol))
    def typeLeaks(tp: Type): Boolean = leakingTypes(tp).nonEmpty
    def classLeaks(sym: ClassSymbol): Boolean =
      (ctx.owner is Method) || // can't hoist classes out of method bodies
      (sym.info.parents exists typeLeaks) ||
      (sym.decls.toList exists (t => typeLeaks(t.info)))
    leakingTypes(block.tpe)
  }

  /** Check that block's type can be expressed without references to locally defined
   *  symbols. The following two remedies are tried before giving up:
   *  1. If the expected type of the block is fully defined, pick it as the
   *     type of the result expressed by adding a type ascription.
   *  2. If (1) fails, force all type variables so that the block's type is
   *     fully defined and try again.
   */
  protected def ensureNoLocalRefs(block: Block, pt: Type, forcedDefined: Boolean = false)(implicit ctx: Context): Tree = {
    val Block(stats, expr) = block
    val leaks = escapingRefs(block)
    if (leaks.isEmpty) block
    else if (isFullyDefined(pt, ForceDegree.all)) {
      val expr1 = Typed(expr, TypeTree(pt))
      cpy.Block(block, stats, expr1) withType expr1.tpe // no assignType here because avoid is redundant
    } else if (!forcedDefined) {
      fullyDefinedType(block.tpe, "block", block.pos)
      val expr1 = Typed(expr, TypeTree(avoid(block.tpe, localSyms(stats))))
      val block1 = cpy.Block(block, stats, expr1) withType expr1.tpe // no assignType here because avoid is already done
      ensureNoLocalRefs(block1, pt, forcedDefined = true)
    } else
      errorTree(block,
          d"local definition of ${leaks.head.name} escapes as part of block's type ${block.tpe}"/*; full type: ${result.tpe.toString}"*/)
  }

  def typedIf(tree: untpd.If, pt: Type)(implicit ctx: Context) = track("typedIf") {
    val cond1 = typed(tree.cond, defn.BooleanType)
    val thenp1 = typed(tree.thenp, pt)
    val elsep1 = typed(tree.elsep orElse untpd.unitLiteral withPos tree.pos, pt)
    assignType(cpy.If(tree, cond1, thenp1, elsep1), thenp1, elsep1)
  }

  def typedFunction(tree: untpd.Function, pt: Type)(implicit ctx: Context) = track("typedFunction") {
    val untpd.Function(args, body) = tree
    if (ctx.mode is Mode.Type)
      typed(cpy.AppliedTypeTree(tree,
        untpd.TypeTree(defn.FunctionClass(args.length).typeRef), args :+ body), pt)
    else {
      val params = args.asInstanceOf[List[untpd.ValDef]]
      val (protoFormals, protoResult): (List[Type], Type) = pt match {
        case _ if defn.isFunctionType(pt) =>
          (pt.dealias.argInfos.init, pt.dealias.argInfos.last)
        case SAMType(meth) =>
          val mt @ MethodType(_, paramTypes) = meth.info
          (paramTypes, mt.resultType)
        case _ =>
          (params map alwaysWildcardType, WildcardType)
      }

      def refersTo(arg: untpd.Tree, param: untpd.ValDef): Boolean = arg match {
        case Ident(name) => name == param.name
        case _ => false
      }

      /** The funcion body to be returned in the closure. Can become a TypedSplice
       *  of a typed expression if this is necessary to infer a parameter type.
       */
      var fnBody = tree.body


      /** If function is of the form
       *      (x1, ..., xN) => f(x1, ..., XN)
       *  the type of `f`, otherwise NoType. (updates `fnBody` as a side effect).
       */
      def calleeType: Type = fnBody match {
        case Apply(expr, args) if (args corresponds params)(refersTo) =>
          expr match {
            case untpd.TypedSplice(expr1) =>
              expr1.tpe
            case _ =>
              val protoArgs = args map (_ withType WildcardType)
              val callProto = FunProto(protoArgs, WildcardType, this)
              val expr1 = typedExpr(expr, callProto)
              fnBody = cpy.Apply(fnBody, untpd.TypedSplice(expr1), args)
              expr1.tpe
          }
        case _ =>
          NoType
      }

      /** Two attempts: First, if expected type is fully defined pick this one.
       *  Second, if function is of the form
       *      (x1, ..., xN) => f(x1, ..., XN)
       *  and f has a method type MT, pick the corresponding parameter type in MT,
       *  if this one is fully defined.
       *  If both attempts fail, issue a "missing parameter type" error.
       */
      def inferredParamType(param: untpd.ValDef, formal: Type): Type = {
        if (isFullyDefined(formal, ForceDegree.noBottom)) return formal
        calleeType.widen match {
          case mtpe: MethodType =>
            val pos = params indexWhere (_.name == param.name)
            if (pos < mtpe.paramTypes.length) {
              val ptype = mtpe.paramTypes(pos)
              if (isFullyDefined(ptype, ForceDegree.none)) return ptype
            }
          case _ =>
        }
        val ofFun =
          if (nme.syntheticParamNames(args.length + 1) contains param.name)
            i" of expanded function $tree"
          else
            ""
        errorType(i"missing parameter type for parameter ${param.name}$ofFun, expected = $pt", param.pos)
      }

      def protoFormal(i: Int): Type =
        if (protoFormals.length == params.length) protoFormals(i)
        else errorType(i"wrong number of parameters, expected: ${protoFormals.length}", tree.pos)

      val inferredParams: List[untpd.ValDef] =
        for ((param, i) <- params.zipWithIndex) yield
          if (!param.tpt.isEmpty) param
          else {
            val paramTpt = untpd.TypeTree(inferredParamType(param, protoFormal(i)))
            cpy.ValDef(param, param.mods, param.name, paramTpt, param.rhs)
          }

      // Define result type of closure as the expected type, thereby pushing
      // down any implicit searches. We do this even if the expected type is not fully
      // defined, which is a bit of a hack. But it's needed to make the following work
      // (see typers.scala and printers/PlainPrinter.scala for examples).
      //
      //     def double(x: Char): String = s"$x$x"
      //     "abc" flatMap double
      //
      val resultTpt = protoResult match {
        case WildcardType(_) => untpd.TypeTree()
        case _ => untpd.TypeTree(protoResult)
      }
      typed(desugar.makeClosure(inferredParams, fnBody, resultTpt), pt)
    }
  }

  def typedClosure(tree: untpd.Closure, pt: Type)(implicit ctx: Context) = track("typedClosure") {
    val env1 = tree.env mapconserve (typed(_))
    val meth1 = typedUnadapted(tree.meth)
    val target = meth1.tpe.widen match {
      case mt: MethodType =>
        pt match {
          case SAMType(meth) if !defn.isFunctionType(pt) && mt <:< meth.info =>
            if (!isFullyDefined(pt, ForceDegree.all))
              ctx.error(d"result type of closure is an underspecified SAM type $pt", tree.pos)
            TypeTree(pt)
          case _ =>
            if (!mt.isDependent) EmptyTree
            else throw new Error(i"internal error: cannot turn dependent method type $mt into closure, position = ${tree.pos}, raw type = ${mt.toString}") // !!! DEBUG. Eventually, convert to an error?
        }
      case tp =>
        throw new Error(i"internal error: closing over non-method $tp, pos = ${tree.pos}")
    }
    assignType(cpy.Closure(tree, env1, meth1, target), meth1, target)
  }

  def typedMatch(tree: untpd.Match, pt: Type)(implicit ctx: Context) = track("typedMatch") {
    tree.selector match {
      case EmptyTree =>
        typed(desugar.makeCaseLambda(tree.cases) withPos tree.pos, pt)
      case _ =>
        val sel1 = typedExpr(tree.selector)
        val selType = widenForMatchSelector(
            fullyDefinedType(sel1.tpe, "pattern selector", tree.pos))

        /** gadtSyms = "all type parameters of enclosing methods that appear
         *              non-variantly in the selector type" todo: should typevars
         *              which appear with variances +1 and -1 (in different
         *              places) be considered as well?
         */
        val gadtSyms: Set[Symbol] = ctx.traceIndented(i"GADT syms of $selType", gadts) {
          val accu = new TypeAccumulator[Set[Symbol]] {
            def apply(tsyms: Set[Symbol], t: Type): Set[Symbol] = {
              val tsyms1 = t match {
                case tr: TypeRef if (tr.symbol is TypeParam) && tr.symbol.owner.isTerm && variance == 0 =>
                  tsyms + tr.symbol
                case _ =>
                  tsyms
              }
              foldOver(tsyms1, t)
            }
          }
          accu(Set.empty, selType)
        }

        def typedCase(tree: untpd.CaseDef): CaseDef = track("typedCase") {
          def caseRest(pat: Tree)(implicit ctx: Context) = {
            gadtSyms foreach (_.resetGADTFlexType)
            foreachSubTreeOf(pat) {
              case b: Bind =>
                if (ctx.scope.lookup(b.name) == NoSymbol) ctx.enter(b.symbol)
                else ctx.error(d"duplicate pattern variable: ${b.name}", b.pos)
              case _ =>
            }
            val guard1 = typedExpr(tree.guard, defn.BooleanType)
            val body1 = typedExpr(tree.body, pt)
            assignType(cpy.CaseDef(tree, pat, guard1, body1), body1)
          }
          val doCase: () => CaseDef =
            () => caseRest(typedPattern(tree.pat, selType))(ctx.fresh.setNewScope)
          (doCase /: gadtSyms)((op, tsym) => tsym.withGADTFlexType(op))()
        }

        val cases1 = tree.cases mapconserve typedCase
        assignType(cpy.Match(tree, sel1, cases1), cases1)
    }
  }

  def typedReturn(tree: untpd.Return)(implicit ctx: Context): Return = track("typedReturn") {
    def enclMethInfo(cx: Context): (Tree, Type) = {
      val owner = cx.owner
      if (cx == NoContext || owner.isType) {
        ctx.error("return outside method definition", tree.pos)
        (EmptyTree, WildcardType)
      }
      else if (owner.isSourceMethod)
        if (owner.isCompleted) {
          val from = Ident(TermRef(NoPrefix, owner.asTerm))
          val proto = if (owner.isConstructor) defn.UnitType else owner.info.finalResultType
          (from, proto)
        }
        else (EmptyTree, errorType(d"$owner has return statement; needs result type", tree.pos))
      else enclMethInfo(cx.outer)
    }
    val (from, proto) = enclMethInfo(ctx)
    val expr1 = typedExpr(tree.expr orElse untpd.unitLiteral.withPos(tree.pos), proto)
    assignType(cpy.Return(tree, expr1, from))
  }

  def typedTry(tree: untpd.Try, pt: Type)(implicit ctx: Context): Try = track("typedTry") {
    val expr1 = typed(tree.expr, pt)
    val handler1 = typed(tree.handler, defn.FunctionType(defn.ThrowableType :: Nil, pt))
    val finalizer1 = typed(tree.finalizer, defn.UnitType)
    assignType(cpy.Try(tree, expr1, handler1, finalizer1), expr1, handler1)
  }

  def typedThrow(tree: untpd.Throw)(implicit ctx: Context): Throw = track("typedThrow") {
    val expr1 = typed(tree.expr, defn.ThrowableType)
    assignType(cpy.Throw(tree, expr1))
  }

  def typedSeqLiteral(tree: untpd.SeqLiteral, pt: Type)(implicit ctx: Context): SeqLiteral = track("typedSeqLiteral") {
    val proto1 = pt.elemType orElse WildcardType
    val elems1 = tree.elems mapconserve (typed(_, proto1))
    assignType(cpy.SeqLiteral(tree, elems1), elems1)
  }

  def typedTypeTree(tree: untpd.TypeTree, pt: Type)(implicit ctx: Context): TypeTree = track("typedTypeTree") {
    if (tree.original.isEmpty)
      tree match {
        case tree: untpd.DerivedTypeTree =>
          tree.ensureCompletions
          try
            TypeTree(tree.derivedType(tree.attachment(untpd.OriginalSymbol))) withPos tree.pos
            // btw, no need to remove the attachment. The typed
            // tree is different from the untyped one, so the
            // untyped tree is no longer accessed after all
            // accesses with typedTypeTree are done.
          catch {
            case ex: NoSuchElementException =>
              println(s"missing OriginalSymbol for ${ctx.owner.ownersIterator.toList}")
              throw ex
          }
        case _ =>
          assert(isFullyDefined(pt, ForceDegree.none))
          tree.withType(pt)
      }
    else {
      val original1 = typed(tree.original)
      cpy.TypeTree(tree, original1).withType(original1.tpe)
    }
  }

  def typedSingletonTypeTree(tree: untpd.SingletonTypeTree)(implicit ctx: Context): SingletonTypeTree = track("typedSingletonTypeTree") {
    val ref1 = typedExpr(tree.ref)
    checkStable(ref1.tpe, tree.pos)
    assignType(cpy.SingletonTypeTree(tree, ref1), ref1)
  }

  def typedAndTypeTree(tree: untpd.AndTypeTree)(implicit ctx: Context): AndTypeTree = track("typedAndTypeTree") {
    val left1 = typed(tree.left)
    val right1 = typed(tree.right)
    assignType(cpy.AndTypeTree(tree, left1, right1), left1, right1)
  }

  def typedOrTypeTree(tree: untpd.OrTypeTree)(implicit ctx: Context): OrTypeTree = track("typedOrTypeTree") {
    val left1 = typed(tree.left)
    val right1 = typed(tree.right)
    assignType(cpy.OrTypeTree(tree, left1, right1), left1, right1)
  }

  def typedRefinedTypeTree(tree: untpd.RefinedTypeTree)(implicit ctx: Context): RefinedTypeTree = track("typedRefinedTypeTree") {
    val tpt1 = if (tree.tpt.isEmpty) TypeTree(defn.ObjectType) else typedAheadType(tree.tpt)
    val refineClsDef = desugar.refinedTypeToClass(tree)
    val refineCls = createSymbol(refineClsDef).asClass
    val TypeDef(_, _, Template(_, _, _, refinements1)) = typed(refineClsDef)
    assert(tree.refinements.length == refinements1.length, s"${tree.refinements} != $refinements1")
    def addRefinement(parent: Type, refinement: Tree): Type = {
      typr.println(s"adding refinement $refinement")
      foreachSubTreeOf(refinement) {
        case tree: RefTree =>
          if (tree.symbol.owner == refineCls && tree.pos.start <= tree.symbol.pos.end)
            ctx.error("illegal forward reference in refinement", tree.pos)
        case _ =>
      }
      val rsym = refinement.symbol
      val rinfo = if (rsym is Accessor) rsym.info.resultType else rsym.info
      RefinedType(parent, rsym.name, rt => rinfo.substThis(refineCls, RefinedThis(rt)))
      // todo later: check that refinement is within bounds
    }
    val res = cpy.RefinedTypeTree(tree, tpt1, refinements1) withType
      (tpt1.tpe /: refinements1)(addRefinement)
    typr.println(i"typed refinement: ${res.tpe}")
    res
  }

  def typedAppliedTypeTree(tree: untpd.AppliedTypeTree)(implicit ctx: Context): AppliedTypeTree = track("typedAppliedTypeTree") {
    val tpt1 = typed(tree.tpt)
    val args1 = tree.args mapconserve (typed(_))
    // todo in later phase: check arguments conform to parameter bounds
    assignType(cpy.AppliedTypeTree(tree, tpt1, args1), tpt1, args1)
  }

  def typedByNameTypeTree(tree: untpd.ByNameTypeTree)(implicit ctx: Context): ByNameTypeTree = track("typedByNameTypeTree") {
    val result1 = typed(tree.result)
    assignType(cpy.ByNameTypeTree(tree, result1), result1)
  }

  def typedTypeBoundsTree(tree: untpd.TypeBoundsTree)(implicit ctx: Context): TypeBoundsTree = track("typedTypeBoundsTree") {
    val TypeBoundsTree(lo, hi) = desugar.typeBoundsTree(tree)
    val lo1 = typed(lo)
    val hi1 = typed(hi)
    // need to do in later phase, as this might cause a cyclic reference error. See pos/t0039.scala
    //  if (!(lo1.tpe <:< hi1.tpe))
    //    ctx.error(d"lower bound ${lo1.tpe} does not conform to upper bound ${hi1.tpe}", tree.pos)
    assignType(cpy.TypeBoundsTree(tree, lo1, hi1), lo1, hi1)
  }

  def typedBind(tree: untpd.Bind, pt: Type)(implicit ctx: Context): Bind = track("typedBind") {
    val body1 = typed(tree.body, pt)
    typr.println(i"typed bind $tree pt = $pt bodytpe = ${body1.tpe}")
    val sym = ctx.newSymbol(ctx.owner, tree.name.asTermName, EmptyFlags, body1.tpe, coord = tree.pos)
    assignType(cpy.Bind(tree, tree.name, body1), sym)
  }

  def typedAlternative(tree: untpd.Alternative, pt: Type)(implicit ctx: Context): Alternative = track("typedAlternative") {
    val trees1 = tree.trees mapconserve (typed(_, pt))
    assignType(cpy.Alternative(tree, trees1), trees1)
  }

  def addTypedModifiersAnnotations(mods: untpd.Modifiers, sym: Symbol)(implicit ctx: Context): Modifiers = {
    val mods1 = typedModifiers(mods, sym)
    for (tree <- mods1.annotations) sym.addAnnotation(Annotation(tree))
    mods1
  }

  def typedModifiers(mods: untpd.Modifiers, sym: Symbol)(implicit ctx: Context): Modifiers = track("typedModifiers") {
    val annotations1 = mods.annotations mapconserve typedAnnotation
    if (annotations1 eq mods.annotations) mods.asInstanceOf[Modifiers]
    else Modifiers(mods.flags, mods.privateWithin, annotations1)
  }

  def typedAnnotation(annot: untpd.Tree)(implicit ctx: Context): Tree = track("typedAnnotation") {
    typed(annot, defn.AnnotationClass.typeRef)
  }

	def riTypeFromDenotation(denot: Denotation)(implicit ctx: Context): Int = {
		var ri = -1   // unknown
		denot.alternatives.foreach { d => 
			d match {
				case sd: SymDenotation =>
					sd.annotations.foreach { ann: Annotation =>
						val annRi = ann.symbol.name.toString match {
							case "mutable" => 0
							case "polyread" => 1
							case "readonly" => 2
							case _ => -1
						}
						if (ri > -1 && annRi > -1)
							ctx.error(s"multiple RI annotations on ${sd.symbol.name}", ann.tree.pos)
						ri = annRi
					}
				case s: SingleDenotation =>
			}
		}
		ri
	}

  def typedValDef(vdef: untpd.ValDef, sym: Symbol)(implicit ctx: Context) = track("typedValDef") {
    val ValDef(mods, name, tpt, rhs) = vdef
    val mods1 = addTypedModifiersAnnotations(mods, sym)
    val tpt1 = typedType(tpt)
    val rhs1 = rhs match {
      case Ident(nme.WILDCARD) => rhs withType tpt1.tpe
      case _ => typedExpr(rhs, tpt1.tpe)
    }
	
	//***
	/// Returns a string of all annotations on this denotation
	//def annots (denot: Denotation) : String = {
	//	var str = ""
	//	denot.alternatives.foreach { d => 
	//		d match {
	//			case sd: SymDenotation =>
	//				sd.annotations.foreach { ann: Annotation =>
	//					str = str + ann.symbol.name.toString + " "
	//				}
	//			case s: SingleDenotation =>
	//		}
	//	}
	//	return str
	//}
	//println(annots(sym.denot) + sym.owner.name + "." + sym.name + ": " + annots(tpt1.denot))
	
	//def matchesRiAnnotation()
	
	//val annotatedRi = riTypeFromDenotation(sym.denot)
	//if (annotatedRi > -1 && tpt1.tpe.riType > annotatedRi)
	//	ctx.error(s"Type is not compatiable with mutability annotations on ${sym.name}", vdef.pos)
	
	//tpt1.tpe match {
	//	case AnnotatedType(annot,tp) =>
	//		println(annots(sym.denot) + sym.owner.name + "." + sym.name + ": " + annot.symbol.name.toString)
	//	case tp =>
	//		println(annots(sym.denot) + sym.owner.name + "." + sym.name + ": " + "unannotated")
	//}
	
	// TODO: add left-hand annotation (if present) to symbol type
	// TODO: where is the check that tpt1.tpe is compatible with rhs1.tpe?
	
	def scoped_name(sym: Symbol): String =
		if (sym.denot.exists) sym.owner.name.toString + "." + sym.name.toString
		else "<none>"
	
	tpt1.tpe match {
		case tpe: RefinedType =>
			println(scoped_name(sym) + ": (RefinedType) " + tpt1.tpe) // tpe.refinedInfo)
		case _ =>
			println(scoped_name(sym) + ": " + tpt1.tpe)
	}
	
	//println(riTypeFromDenotation(sym.denot).toString + " " + scoped_name(sym) + ": " + tpt1.tpe)
	
    /*val typed = 
	val riType = riType(sym.denot)
	if (riType > -1) {
	  if (tpt1.tpe.riType > riType) ctx.error(s"Type of symbol is not compatible with RI annotation", ann.tree.pos)
	  if (tpt1.tpe.riType < riType)
	    return typed.withType()
	}
	typed
	*/
	
	//***
	if (!isSubtypeOf(getSimpleMutability(rhs1.tpe), getSimpleMutability(tpt1.tpe))) {
		err.typeMismatch (rhs1, tpt1.tpe)
	}
  
	assignType(cpy.ValDef(vdef, mods1, name, tpt1, rhs1), sym)
  }

  def typedDefDef(ddef: untpd.DefDef, sym: Symbol)(implicit ctx: Context) = track("typedDefDef") {
    val DefDef(mods, name, tparams, vparamss, tpt, rhs) = ddef
    val mods1 = addTypedModifiersAnnotations(mods, sym)
    val tparams1 = tparams mapconserve (typed(_).asInstanceOf[TypeDef])
    val vparamss1 = vparamss nestedMapconserve (typed(_).asInstanceOf[ValDef])
    if (sym is Implicit) checkImplicitParamsNotSingletons(vparamss1)
    val tpt1 = typedType(tpt)
    val rhs1 = typedExpr(rhs, tpt1.tpe)
	
	//***
	//if (!sym.owner.name.toString.equals("readonly") && !sym.owner.name.toString.equals("mutable") && !sym.owner.name.toString.equals("polyread")) {  //***
	//def getRiType(tree: Tree): String = {  // from a (possibly annotated) type tree
	//	tree match {
	//		case Annotated(annot,arg) =>
	//			annot.symbol.owner.name.toString
	//		case _ => "xxx"
	//	}
	//}

	//println(annots(sym.denot) + sym.owner.name + "." + sym.name + ": " + tpt1.tpe.riType)
	println(sym.owner.name + "." + sym.name + ": " + tpt1.tpe.riType)

	
	/*tpt1.tpe match {
		case AnnotatedType(annot,tp) =>
			println(annots(sym.denot) + sym.owner.name + "." + sym.name + ": " + annot.symbol.name.toString)
		case tp =>
			println(annots(sym.denot) + sym.owner.name + "." + sym.name + ": " + "unannotated")
	}*/
	
//	println(annots(sym.denot) + sym.owner.name + "." + sym.name + ": " + tpt1)//tpt1.tpe.riType)

    val newTree = assignType(cpy.DefDef(ddef, mods1, name, tparams1, vparamss1, tpt1, rhs1), sym)
    //todo: make sure dependent method types do not depend on implicits or by-name params
	
	
	
	newTree
  }

  def typedTypeDef(tdef: untpd.TypeDef, sym: Symbol)(implicit ctx: Context): Tree = track("typedTypeDef") {
    val TypeDef(mods, name, rhs) = tdef
    val mods1 = addTypedModifiersAnnotations(mods, sym)
    val _ = typedType(rhs) // unused, typecheck only to remove from typedTree
	
	println("TypeDef: " + name.toString + ": " + sym.info)
	
    assignType(cpy.TypeDef(tdef, mods1, name, TypeTree(sym.info)), sym)
  }

  def typedClassDef(cdef: untpd.TypeDef, cls: ClassSymbol)(implicit ctx: Context) = track("typedClassDef") {
    val superCtx = ctx.fresh addMode Mode.InSuperCall
    def typedParent(tree: untpd.Tree): Tree =
      if (tree.isType) typedType(tree)(superCtx)
      else {
        val result = typedExpr(tree)(superCtx)
        if ((cls is Trait) && result.tpe.classSymbol.isRealClass)
          ctx.error(s"trait may not call constructor of ${result.tpe.classSymbol}", tree.pos)
        result
      }

    /** If this is a real class, make sure its first parent is a
     *  constructor call. Cannot simply use a type.
     */
    def ensureConstrCall(parents: List[Tree]): List[Tree] = {
      val firstParent :: otherParents = parents
      if (firstParent.isType && !(cls is Trait))
        typed(untpd.New(untpd.TypedSplice(firstParent), Nil))(superCtx) :: otherParents
      else parents
    }

    val TypeDef(mods, name, impl @ Template(constr, parents, self, body)) = cdef
    val mods1 = addTypedModifiersAnnotations(mods, cls)
    val constr1 = typed(constr).asInstanceOf[DefDef]
    val parents1 = ensureConstrCall(ensureFirstIsClass(
        parents mapconserve typedParent, cdef.pos.toSynthetic))
    val self1 = typed(self)(ctx.outer).asInstanceOf[ValDef] // outer context where class memebers are not visible
    val dummy = localDummy(cls, impl)
    val body1 = typedStats(body, dummy)(inClassContext(self1.symbol))
    checkNoDoubleDefs(cls)
    val impl1 = cpy.Template(impl, constr1, parents1, self1, body1)
      .withType(dummy.termRef)
<<<<<<< HEAD
	
  	println("ClassDef: " + name.toString + ": " + cls.denot.info)
	
=======
    checkVariance(impl1)
>>>>>>> 0c97f086
    assignType(cpy.TypeDef(cdef, mods1, name, impl1), cls)

    // todo later: check that
    //  1. If class is non-abstract, it is instantiatable:
    //  - self type is s supertype of own type
    //  - all type members have consistent bounds
    // 2. all private type members have consistent bounds
    // 3. Types do not override classes.
    // 4. Polymorphic type defs override nothing.
  }

  /** Overridden in retyper */
  def checkVariance(tree: Tree)(implicit ctx: Context) = VarianceChecker.check(tree)

  def localDummy(cls: ClassSymbol, impl: untpd.Template)(implicit ctx: Context): Symbol =
    ctx.newLocalDummy(cls, impl.pos)

  def typedImport(imp: untpd.Import, sym: Symbol)(implicit ctx: Context): Import = track("typedImport") {
    val expr1 = typedExpr(imp.expr, AnySelectionProto)
    checkStable(expr1.tpe, imp.expr.pos)
    assignType(cpy.Import(imp, expr1, imp.selectors), sym)
  }

  def typedPackageDef(tree: untpd.PackageDef)(implicit ctx: Context): Tree = track("typedPackageDef") {
    val pid1 = typedExpr(tree.pid, AnySelectionProto)
    val pkg = pid1.symbol
    val packageContext =
      if (pkg is Package) ctx.fresh.setOwner(pkg.moduleClass).setTree(tree)
      else {
        ctx.error(d"$pkg is not a packge", tree.pos)
        ctx
      }
    val stats1 = typedStats(tree.stats, pkg.moduleClass)(packageContext)
    cpy.PackageDef(tree, pid1.asInstanceOf[RefTree], stats1) withType pkg.valRef
  }

  def typedAnnotated(tree: untpd.Annotated, pt: Type)(implicit ctx: Context): Tree = track("typedAnnotated") {
    val annot1 = typedExpr(tree.annot, defn.AnnotationClass.typeRef)
    val arg1 = typed(tree.arg, pt)
    if (ctx.mode is Mode.Type)
      assignType(cpy.Annotated(tree, annot1, arg1), annot1, arg1)
    else {
      val tpt = TypeTree(AnnotatedType(Annotation(annot1), arg1.tpe.widen))
      assignType(cpy.Typed(tree, arg1, tpt), tpt)
    }
  }

  def typedAsFunction(tree: untpd.Tree, pt: Type)(implicit ctx: Context): Tree =
    typed(tree, if (defn.isFunctionType(pt)) pt else AnyFunctionProto)

  /** Retrieve symbol attached to given tree */
  protected def retrieveSym(tree: untpd.Tree)(implicit ctx: Context) = tree.removeAttachment(SymOfTree) match {
    case Some(sym) =>
      sym.ensureCompleted()
      sym
    case none =>
      NoSymbol
  }

  /** A fresh local context with given tree and owner.
   *  Owner might not exist (can happen for self valdefs), in which case
   *  no owner is set in result context
   */
  protected def localContext(tree: untpd.Tree, owner: Symbol)(implicit ctx: Context): FreshContext = {
    val freshCtx = ctx.fresh.setTree(tree)
    if (owner.exists) freshCtx.setOwner(owner) else freshCtx
  }

  protected def localTyper(sym: Symbol): Typer = nestedTyper.remove(sym).get

  def typedUnadapted(initTree: untpd.Tree, pt: Type = WildcardType)(implicit ctx: Context): Tree = {
    record("typedUnadapted")
    val xtree = expanded(initTree)
    xtree.removeAttachment(TypedAhead) match {
      case Some(ttree) => ttree
      case none =>

        def typedNamed(tree: untpd.NameTree, pt: Type)(implicit ctx: Context): Tree = {
          val sym = retrieveSym(xtree)
          tree match {
            case tree: untpd.Ident => typedIdent(tree, pt)
            case tree: untpd.Select => typedSelect(tree, pt)
            case tree: untpd.SelectFromTypeTree => typedSelectFromTypeTree(tree, pt)
            case tree: untpd.Bind => typedBind(tree, pt)
            case tree: untpd.ValDef =>
              if (tree.isEmpty) tpd.EmptyValDef
              else typedValDef(tree, sym)(localContext(tree, sym).setNewScope)
            case tree: untpd.DefDef =>
              val typer1 = localTyper(sym)
              typer1.typedDefDef(tree, sym)(localContext(tree, sym).setTyper(typer1))
            case tree: untpd.TypeDef =>
              if (tree.isClassDef) typedClassDef(tree, sym.asClass)(localContext(tree, sym))
              else typedTypeDef(tree, sym)(localContext(tree, sym).setNewScope)
            case _ => typedUnadapted(desugar(tree), pt)
          }
        }

        def typedUnnamed(tree: untpd.Tree): Tree = tree match {
          case tree: untpd.Apply =>
            if (ctx.mode is Mode.Pattern) typedUnApply(tree, pt) else typedApply(tree, pt)
          case tree: untpd.This => typedThis(tree)
          case tree: untpd.Literal => typedLiteral(tree)
          case tree: untpd.New => typedNew(tree, pt)
          case tree: untpd.Pair => typedPair(tree, pt)
          case tree: untpd.Typed => typedTyped(tree, pt)
          case tree: untpd.NamedArg => typedNamedArg(tree, pt)
          case tree: untpd.Assign => typedAssign(tree, pt)
          case tree: untpd.Block => typedBlock(desugar.block(tree), pt)(ctx.fresh.setNewScope)
          case tree: untpd.If => typedIf(tree, pt)
          case tree: untpd.Function => typedFunction(tree, pt)
          case tree: untpd.Closure => typedClosure(tree, pt)
          case tree: untpd.Match => typedMatch(tree, pt)
          case tree: untpd.Return => typedReturn(tree)
          case tree: untpd.Try => typedTry(tree, pt)
          case tree: untpd.Throw => typedThrow(tree)
          case tree: untpd.TypeApply => typedTypeApply(tree, pt)
          case tree: untpd.Super => typedSuper(tree, pt)
          case tree: untpd.SeqLiteral => typedSeqLiteral(tree, pt)
          case tree: untpd.TypeTree => typedTypeTree(tree, pt)
          case tree: untpd.SingletonTypeTree => typedSingletonTypeTree(tree)
          case tree: untpd.AndTypeTree => typedAndTypeTree(tree)
          case tree: untpd.OrTypeTree => typedOrTypeTree(tree)
          case tree: untpd.RefinedTypeTree => typedRefinedTypeTree(tree)
          case tree: untpd.AppliedTypeTree => typedAppliedTypeTree(tree)
          case tree: untpd.ByNameTypeTree => typedByNameTypeTree(tree)
          case tree: untpd.TypeBoundsTree => typedTypeBoundsTree(tree)
          case tree: untpd.Alternative => typedAlternative(tree, pt)
          case tree: untpd.PackageDef => typedPackageDef(tree)
          case tree: untpd.Annotated => typedAnnotated(tree, pt)
          case tree: untpd.TypedSplice => tree.tree
          case untpd.PostfixOp(tree, nme.WILDCARD) => typedAsFunction(tree, pt)
          case untpd.EmptyTree => tpd.EmptyTree
          case _ => typedUnadapted(desugar(tree), pt)
        }

        xtree match {
          case xtree: untpd.NameTree => typedNamed(xtree withName xtree.name.encode, pt)
          case xtree: untpd.Import => typedImport(xtree, retrieveSym(xtree))
          case xtree => typedUnnamed(xtree)
        }
    }
  }

  def typed(tree: untpd.Tree, pt: Type = WildcardType)(implicit ctx: Context): Tree = /*>|>*/ ctx.traceIndented (i"typing $tree", typr, show = true) /*<|<*/ {
    assertPositioned(tree)
    try adapt(typedUnadapted(tree, pt), pt, tree)
    catch {
      case ex: CyclicReference => errorTree(tree, cyclicErrorMsg(ex))
      case ex: FatalTypeError => errorTree(tree, ex.getMessage)
    }
  }

  def typedTrees(trees: List[untpd.Tree])(implicit ctx: Context): List[Tree] =
    trees mapconserve (typed(_))

  def typedStats(stats: List[untpd.Tree], exprOwner: Symbol)(implicit ctx: Context): List[tpd.Tree] = {
    val buf = new mutable.ListBuffer[Tree]
    @tailrec def traverse(stats: List[untpd.Tree])(implicit ctx: Context): List[Tree] = stats match {
      case (imp: untpd.Import) :: rest =>
        val imp1 = typed(imp)
        buf += imp1
        traverse(rest)(importContext(imp1.symbol, imp.selectors))
      case (mdef: untpd.DefTree) :: rest =>
        mdef.removeAttachment(ExpandedTree) match {
          case Some(xtree) =>
            traverse(xtree :: rest)
          case none =>
            buf += typed(mdef)
            traverse(rest)
        }
      case Thicket(stats) :: rest =>
        traverse(stats ++ rest)
      case stat :: rest =>
        val nestedCtx = if (exprOwner == ctx.owner) ctx else ctx.fresh.setOwner(exprOwner)
        buf += typed(stat)(nestedCtx)
        traverse(rest)
      case nil =>
        buf.toList
    }
    traverse(stats)
  }

  def typedExpr(tree: untpd.Tree, pt: Type = WildcardType)(implicit ctx: Context): Tree =
    typed(tree, pt)(ctx retractMode Mode.PatternOrType)
  def typedType(tree: untpd.Tree, pt: Type = WildcardType)(implicit ctx: Context): Tree = // todo: retract mode between Type and Pattern?
    typed(tree, pt)(ctx addMode Mode.Type)
  def typedPattern(tree: untpd.Tree, pt: Type = WildcardType)(implicit ctx: Context): Tree =
    typed(tree, pt)(ctx addMode Mode.Pattern)

  def tryEither[T](op: Context => T)(fallBack: (T, TyperState) => T)(implicit ctx: Context) = {
    val nestedCtx = ctx.fresh.setNewTyperState
    val result = op(nestedCtx)
    if (nestedCtx.reporter.hasErrors)
      fallBack(result, nestedCtx.typerState)
    else {
      nestedCtx.typerState.commit()
      result
    }
  }

  /** Add apply node or implicit conversions. Two strategies are tried, and the first
   *  that is succesful is picked. If neither of the strategies are succesful, continues with
   *  `fallBack`.
   *
   *  1st strategy: Try to insert `.apply` so that the result conforms to prototype `pt`.
   *  2nd stratgey: If tree is a select `qual.name`, try to insert an implicit conversion
   *    around the qualifier part `qual` so that the result conforms to the expected type
   *    with wildcard result type.
   */
  def tryInsertApplyOrImplicit(tree: Tree, pt: ProtoType)(fallBack: (Tree, TyperState) => Tree)(implicit ctx: Context): Tree =
    tryEither { implicit ctx =>
      val sel = typedSelect(untpd.Select(untpd.TypedSplice(tree), nme.apply), pt)
      if (sel.tpe.isError) sel else adapt(sel, pt)
    } { (failedTree, failedState) =>
      val tree1 = tryInsertImplicitOnQualifier(tree, pt)
      if (tree1 eq tree) fallBack(failedTree, failedState)
      else adapt(tree1, pt)
    }

  /** If this tree is a select node `qual.name`, try to insert an implicit conversion
   *  `c` around `qual` so that `c(qual).name` conforms to `pt`. If that fails
   *  return `tree` itself.
   */
  def tryInsertImplicitOnQualifier(tree: Tree, pt: Type)(implicit ctx: Context): Tree = ctx.traceIndented(i"try insert impl on qualifier $tree $pt") {
    tree match {
      case Select(qual, name) =>
        val qualProto = SelectionProto(name, pt, NoViewsAllowed)
        tryEither { implicit ctx =>
          val qual1 = adaptInterpolated(qual, qualProto, EmptyTree)
          if ((qual eq qual1) || ctx.reporter.hasErrors) tree
          else typedSelect(cpy.Select(tree, untpd.TypedSplice(qual1), name), pt)
        } { (_, _) => tree
        }
      case _ => tree
    }
  }

  def adapt(tree: Tree, pt: Type, original: untpd.Tree = untpd.EmptyTree)(implicit ctx: Context) = /*>|>*/ track("adapt") /*<|<*/ {
    /*>|>*/ ctx.traceIndented(i"adapting $tree of type ${tree.tpe} to $pt", typr, show = true) /*<|<*/ {
      interpolateUndetVars(tree)
      tree overwriteType tree.tpe.simplified
      adaptInterpolated(tree, pt, original)
    }
  }

  /** (-1) For expressions with annotated types, let AnnotationCheckers decide what to do
   *  (0) Convert expressions with constant types to literals (unless in interactive/scaladoc mode)
   */

  /** Perform the following adaptations of expression, pattern or type `tree` wrt to
   *  given prototype `pt`:
   *  (1) Resolve overloading
   *  (2) Apply parameterless functions
   *  (3) Apply polymorphic types to fresh instances of their type parameters and
   *      store these instances in context.undetparams,
   *      unless followed by explicit type application.
   *  (4) Do the following to unapplied methods used as values:
   *  (4.1) If the method has only implicit parameters pass implicit arguments
   *  (4.2) otherwise, if `pt` is a function type and method is not a constructor,
   *        convert to function by eta-expansion,
   *  (4.3) otherwise, if the method is nullary with a result type compatible to `pt`
   *        and it is not a constructor, apply it to ()
   *  otherwise issue an error
   *  (5) Convert constructors in a pattern as follows:
   *  (5.1) If constructor refers to a case class factory, set tree's type to the unique
   *        instance of its primary constructor that is a subtype of the expected type.
   *  (5.2) If constructor refers to an extractor, convert to application of
   *        unapply or unapplySeq method.
   *
   *  (6) Convert all other types to TypeTree nodes.
   *  (7) When in TYPEmode but not FUNmode or HKmode, check that types are fully parameterized
   *      (7.1) In HKmode, higher-kinded types are allowed, but they must have the expected kind-arity
   *  (8) When in both EXPRmode and FUNmode, add apply method calls to values of object type.
   *  (9) If there are undetermined type variables and not POLYmode, infer expression instance
   *  Then, if tree's type is not a subtype of expected type, try the following adaptations:
   *  (10) If the expected type is Byte, Short or Char, and the expression
   *      is an integer fitting in the range of that type, convert it to that type.
   *  (11) Widen numeric literals to their expected type, if necessary
   *  (12) When in mode EXPRmode, convert E to { E; () } if expected type is scala.Unit.
   *  (13) When in mode EXPRmode, apply AnnotationChecker conversion if expected type is annotated.
   *  (14) When in mode EXPRmode, apply a view
   *  If all this fails, error
   */
  def adaptInterpolated(tree: Tree, pt: Type, original: untpd.Tree)(implicit ctx: Context): Tree = {

    assert(pt.exists)

    def methodStr = err.refStr(methPart(tree).tpe)

    def adaptOverloaded(ref: TermRef) = {
      val altDenots = ref.denot.alternatives
      typr.println(i"adapt overloaded $ref with alternatives ${altDenots map (_.info)}%, %")
      val alts = altDenots map (alt =>
        TermRef.withSig(ref.prefix, ref.name, alt.info.signature, alt))
      def expectedStr = err.expectedTypeStr(pt)
      resolveOverloaded(alts, pt) match {
        case alt :: Nil =>
          adapt(tree.withType(alt), pt, original)
        case Nil =>
          def noMatches =
            errorTree(tree,
              d"""none of the ${err.overloadedAltsStr(altDenots)}
                 |match $expectedStr""".stripMargin)
          def hasEmptyParams(denot: SingleDenotation) = denot.info.paramTypess == ListOfNil
          pt match {
            case pt: FunProto =>
              tryInsertApplyOrImplicit(tree, pt)((_, _) => noMatches)
            case _ =>
              if (altDenots exists (_.info.paramTypess == ListOfNil))
                typed(untpd.Apply(untpd.TypedSplice(tree), Nil), pt)
              else
                noMatches
          }
        case alts =>
          val remainingDenots = alts map (_.denot.asInstanceOf[SingleDenotation])
          def all = if (remainingDenots.length == 2) "both" else "all"
          errorTree(tree,
            d"""Ambiguous overload. The ${err.overloadedAltsStr(remainingDenots)}
               |$all match $expectedStr""".stripMargin)
      }
    }

    def adaptToArgs(wtp: Type, pt: FunProto): Tree = wtp match {
      case _: MethodType | _: PolyType =>
        def isUnary = wtp.firstParamTypes match {
          case ptype :: Nil => !ptype.isRepeatedParam
          case _ => false
        }
        if (pt.args.lengthCompare(1) > 0 && isUnary && ctx.canAutoTuple)
          adaptToArgs(wtp, pt.tupled)
        else
          tree
      case _ => tryInsertApplyOrImplicit(tree, pt) {
        val more = tree match {
          case Apply(_, _) => " more"
          case _ => ""
        }
        (_, _) => errorTree(tree, d"$methodStr does not take$more parameters")
      }
    }

    def adaptNoArgs(wtp: Type): Tree = wtp match {
      case wtp: ExprType =>
        adaptInterpolated(tree.withType(wtp.resultType), pt, original)
      case wtp: ImplicitMethodType if constrainResult(wtp, pt) =>
        def addImplicitArgs = {
          def implicitArgError(msg: => String): Tree = {
            ctx.error(msg, tree.pos.endPos)
            EmptyTree
          }
          val args = (wtp.paramNames, wtp.paramTypes).zipped map { (pname, formal) =>
            def where = d"parameter $pname of $methodStr"
            inferImplicit(formal, EmptyTree, tree.pos.endPos) match {
              case SearchSuccess(arg, _, _) =>
                adapt(arg, formal)
              case ambi: AmbiguousImplicits =>
                implicitArgError(s"ambiguous implicits: ${ambi.explanation} of $where")
              case failure: SearchFailure =>
                implicitArgError(d"no implicit argument of type $formal found for $where" + failure.postscript)
            }
          }
          adapt(tpd.Apply(tree, args), pt)
        }
        if ((pt eq WildcardType) || original.isEmpty) addImplicitArgs
        else
          ctx.typerState.tryWithFallback(addImplicitArgs) {
            adapt(typed(original, WildcardType), pt, EmptyTree)
          }
      case wtp: MethodType if !pt.isInstanceOf[SingletonType] =>
        val arity =
          if (defn.isFunctionType(pt)) defn.functionArity(pt)
          else if (pt eq AnyFunctionProto) wtp.paramTypes.length
          else -1
        if (arity >= 0 && !tree.symbol.isConstructor)
          typed(etaExpand(tree, wtp, arity), pt)
        else if (wtp.paramTypes.isEmpty)
          adaptInterpolated(tpd.Apply(tree, Nil), pt, EmptyTree)
        else
          errorTree(tree,
            d"""missing arguments for $methodStr
               |follow this method with `_' if you want to treat it as a partially applied function""".stripMargin)
      case _ =>
        if (tree.tpe <:< pt) tree
        else if (ctx.mode is Mode.Pattern) tree // no subtype check for pattern
        else {
          typr.println(i"adapt to subtype ${tree.tpe} !<:< $pt")
          //typr.println(TypeComparer.explained(implicit ctx => tree.tpe <:< pt))
          adaptToSubType(wtp)
        }
    }

    def adaptToSubType(wtp: Type): Tree = {
      // try converting a constant to the target type
      val folded = ConstFold(tree, pt)
      if (folded ne tree) return folded
      // drop type if prototype is Unit
      if (pt isRef defn.UnitClass)
        return tpd.Block(tree :: Nil, Literal(Constant(())))
      // convert function literal to SAM closure
      tree match {
        case Closure(Nil, id @ Ident(nme.ANON_FUN), _)
        if defn.isFunctionType(wtp) && !defn.isFunctionType(pt) =>
          pt match {
            case SAMType(meth)
            if wtp <:< meth.info.toFunctionType =>
              // was ... && isFullyDefined(pt, ForceDegree.noBottom)
              // but this prevents case blocks from implementing polymorphic partial functions,
              // since we do not know the result parameter a priori. Have to wait until the
              // body is typechecked.
              return cpy.Closure(tree, Nil, id, TypeTree(pt)).withType(pt)
            case _ =>
          }
        case _ =>
      }
      // try an implicit conversion
      inferView(tree, pt) match {
        case SearchSuccess(inferred, _, _) =>
          adapt(inferred, pt)
        case failure: SearchFailure =>
          if (pt.isInstanceOf[ProtoType]) tree
          else err.typeMismatch(tree, pt, failure)
      }
    }

    tree match {
      case _: MemberDef | _: PackageDef | _: Import | _: WithoutTypeOrPos[_] => tree
      case _ => tree.tpe.widen match {
        case ErrorType =>
          tree
        case ref: TermRef =>
          adaptOverloaded(ref)
        case poly: PolyType =>
          if (pt.isInstanceOf[PolyProto]) tree
          else {
            val (_, tvars) = constrained(poly, tree)
            adaptInterpolated(tree appliedToTypes tvars, pt, original)
          }
        case wtp =>
          pt match {
            case pt: FunProto =>
              adaptToArgs(wtp, pt)
            case pt: PolyProto =>
              tryInsertApplyOrImplicit(tree, pt) {
                (_, _) => tree // error will be reported in typedTypeApply
              }
            case _ =>
              if (ctx.mode is Mode.Type)
                if (tree.tpe <:< pt) tree
                else err.typeMismatch(tree, pt)
              else adaptNoArgs(wtp)
          }
      }
    }
  }
}<|MERGE_RESOLUTION|>--- conflicted
+++ resolved
@@ -974,13 +974,10 @@
     checkNoDoubleDefs(cls)
     val impl1 = cpy.Template(impl, constr1, parents1, self1, body1)
       .withType(dummy.termRef)
-<<<<<<< HEAD
 	
   	println("ClassDef: " + name.toString + ": " + cls.denot.info)
 	
-=======
     checkVariance(impl1)
->>>>>>> 0c97f086
     assignType(cpy.TypeDef(cdef, mods1, name, impl1), cls)
 
     // todo later: check that
