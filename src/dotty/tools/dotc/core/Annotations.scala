--- conflicted
+++ resolved
@@ -2,11 +2,8 @@
 package core
 
 import Symbols._, Types._, util.Positions._, Contexts._, Constants._, ast.tpd._
-<<<<<<< HEAD
 import printing.Texts.Text
-=======
 import config.ScalaVersion
->>>>>>> 7eaee332
 
 object Annotations {
 
@@ -20,10 +17,8 @@
 
     def derivedAnnotation(tree: Tree)(implicit ctx: Context) =
       if (tree eq this.tree) this else Annotation(tree)
-<<<<<<< HEAD
 	  
 	def toText(implicit ctx: Context): Text = s"@${symbol.name}"
-=======
 
     def arguments(implicit ctx: Context) = ast.tpd.arguments(tree)
     def argument(i: Int)(implicit ctx: Context): Option[Tree] = {
@@ -32,7 +27,6 @@
     }
     def argumentConstant(i: Int)(implicit ctx: Context): Option[Constant] =
       for (ConstantType(c) <- argument(i) map (_.tpe)) yield c
->>>>>>> 7eaee332
   }
 
   case class ConcreteAnnotation(t: Tree) extends Annotation {
