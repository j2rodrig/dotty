package dotty.tools.dotc
package core

import util.common._
import Symbols._
import Flags._
import Names._
import StdNames._, NameOps._
import Scopes._
import Constants._
import Contexts._
import Annotations._
import SymDenotations._
import Decorators._
import Denotations._
import Periods._
import util.Positions.Position
import util.Stats._
import util.{DotClass, SimpleMap}
import ast.tpd._
import ast.TreeTypeMap
import printing.Texts._
import ast.untpd
import dotty.tools.dotc.transform.Erasure
import printing.Printer
import Hashable._
import Uniques._
import collection.{mutable, Seq, breakOut}
import config.Config
import config.Printers._
import annotation.tailrec
import language.implicitConversions

object Types {

  private var recCount = 0 // used temporarily for debugging. TODO: remove

  /** The class of types.
   *  The principal subclasses and sub-objects are as follows:
   *
   *  Type -+- ProxyType --+- NamedType ----+--- TypeRef
   *        |              |                 \
   *        |              +- SingletonType-+-+- TermRef
   *        |              |                |
   *        |              |                +--- ThisType
   *        |              |                +--- SuperType
   *        |              |                +--- ConstantType
   *        |              |                +--- MethodParam
   *        |              |                +--- RefinedThis
   *        |              +- PolyParam
   *        |              +- RefinedType
   *        |              +- TypeBounds
   *        |              +- ExprType
   *        |              +- AnnotatedType
   *        |              +- TypeVar
   *        |
   *        +- GroundType -+- AndType
   *                       +- OrType
   *                       +- MethodType -----+- ImplicitMethodType
   *                       |                  +- JavaMethodType
   *                       +- PolyType
   *                       +- ClassInfo
   *                       |
   *                       +- NoType
   *                       +- NoPrefix
   *                       +- ErrorType
   *                       +- WildcardType
   */
  abstract class Type extends DotClass with Hashable with printing.Showable {

// ----- Tests -----------------------------------------------------

    /** Is this type different from NoType? */
    def exists: Boolean = true

    /** This type, if it exists, otherwise `that` type */
    def orElse(that: => Type) = if (exists) this else that

    /** Is this type a value type? */
    final def isValueType: Boolean = this.isInstanceOf[ValueType]

    /** Does this type denote a stable reference (i.e. singleton type)? */
    final def isStable(implicit ctx: Context): Boolean = this match {
      case tp: TermRef => tp.termSymbol.isStable
      case _: SingletonType => true
      case NoPrefix => true
      case _ => false
    }

    /** Is this type a (possibly aliased and/or partially applied) type reference
     *  to the given type symbol?
     *  @sym  The symbol to compare to. It must be a class symbol or abstract type.
     *        It makes no sense for it to be an alias type because isRef would always
     *        return false in that case.
     */
    def isRef(sym: Symbol)(implicit ctx: Context): Boolean = stripTypeVar match {
      case this1: TypeRef =>
        val thissym = this1.symbol
        if (thissym.isAliasType) this1.info.bounds.hi.isRef(sym)
        else thissym eq sym
      case this1: RefinedType =>
        // make sure all refinements are type arguments
        this1.parent.isRef(sym) && this.argInfos.nonEmpty
      case _ =>
        false
    }

    /** Is this type an instance of a non-bottom subclass of the given class `cls`? */
    final def derivesFrom(cls: Symbol)(implicit ctx: Context): Boolean = this match {
      case tp: TypeRef =>
        val sym = tp.symbol
        if (sym.isClass) sym.derivesFrom(cls) else tp.underlying.derivesFrom(cls)
      case tp: TypeProxy =>
        tp.underlying.derivesFrom(cls)
      case tp: AndType =>
        tp.tp1.derivesFrom(cls) || tp.tp2.derivesFrom(cls)
      case tp: OrType =>
        tp.tp1.derivesFrom(cls) && tp.tp2.derivesFrom(cls)
      case tp: JavaArrayType =>
        cls == defn.ObjectClass
      case _ =>
        false
    }

    /** A type T is a legal prefix in a type selection T#A if
     *  T is stable or T contains no abstract types except possibly A.
     *  !!! Todo: What about non-final vals that contain abstract types?
     */
    final def isLegalPrefixFor(selector: Name)(implicit ctx: Context): Boolean =
      isStable || {
        val absTypeNames = memberNames(abstractTypeNameFilter)
        if (absTypeNames.nonEmpty) typr.println(s"abstract type members of ${this.showWithUnderlying()}: $absTypeNames")
        absTypeNames.isEmpty ||
          absTypeNames.head == selector && absTypeNames.tail.isEmpty
      }

    /** Is this type guaranteed not to have `null` as a value?
     *  For the moment this is only true for modules, but it could
     *  be refined later.
     */
    final def isNotNull(implicit ctx: Context): Boolean =
      classSymbol is ModuleClass

    /** Is this type produced as a repair for an error? */
    final def isError(implicit ctx: Context): Boolean = stripTypeVar match {
      case ErrorType => true
      case tp => (tp.typeSymbol is Erroneous) || (tp.termSymbol is Erroneous)
    }

    /** Is some part of this type produced as a repair for an error? */
    final def isErroneous(implicit ctx: Context): Boolean = existsPart(_.isError)

    /** Does the type carry an annotation that is an instance of `cls`? */
    final def hasAnnotation(cls: ClassSymbol)(implicit ctx: Context): Boolean = stripTypeVar match {
      case AnnotatedType(annot, tp) => (annot matches cls) || (tp hasAnnotation cls)
      case _ => false
    }

    /** Does this type occur as a part of type `that`? */
    final def occursIn(that: Type)(implicit ctx: Context): Boolean =
      that existsPart (this == _)

    /** Is this a type of a repeated parameter? */
    def isRepeatedParam(implicit ctx: Context): Boolean =
      typeSymbol eq defn.RepeatedParamClass

    /** Is this the type of a method that has a repeated parameter type as
     *  last parameter type?
     */
    def isVarArgsMethod(implicit ctx: Context): Boolean = this match {
      case tp: PolyType => tp.resultType.isVarArgsMethod
      case MethodType(_, paramTypes) => paramTypes.nonEmpty && paramTypes.last.isRepeatedParam
      case _ => false
    }

    /** Is this an alias TypeBounds? */
    def isAlias: Boolean = this match {
      case TypeBounds(lo, hi) => lo eq hi
      case _ => false
    }

    /** Is this type a transitive refinement of the given type?
     *  This is true if the type consists of 0 or more refinements or other
     *  non-singleton proxies that lead to the `prefix` type. ClassInfos with
     *  the same class are counted as equal for this purpose.
     */
    def refines(prefix: Type)(implicit ctx: Context): Boolean = {
      val prefix1 = prefix.dealias
      def loop(tp: Type): Boolean =
        (tp eq prefix1) || {
          tp match {
            case base: ClassInfo =>
              prefix1 match {
                case prefix1: ClassInfo => base.cls eq prefix1.cls
                case _ => false
              }
            case base: SingletonType => false
            case base: TypeProxy => loop(base.underlying)
            case _ => false
          }
        }
      loop(this)
    }

// ----- Higher-order combinators -----------------------------------

    /** Returns true if there is a part of this type that satisfies predicate `p`.
     */
    final def existsPart(p: Type => Boolean)(implicit ctx: Context): Boolean =
      new ExistsAccumulator(p).apply(false, this)

    /** Returns true if all parts of this type satisfy predicate `p`.
     */
    final def forallParts(p: Type => Boolean)(implicit ctx: Context): Boolean =
      !existsPart(!p(_))

    /** Performs operation on all parts of this type */
    final def foreachPart(p: Type => Unit)(implicit ctx: Context): Unit =
      new ForeachAccumulator(p).apply((), this)

    /** The parts of this type which are type or term refs */
    final def namedParts(implicit ctx: Context): collection.Set[NamedType] =
      namedPartsWith(alwaysTrue)

    /** The parts of this type which are type or term refs and which
     *  satisfy predicate `p`.
     */
    def namedPartsWith(p: NamedType => Boolean)(implicit ctx: Context): collection.Set[NamedType] =
      new NamedPartsAccumulator(p).apply(mutable.LinkedHashSet(), this)

    /** Map function `f` over elements of an AndType, rebuilding with function `g` */
    def mapReduceAnd[T](f: Type => T)(g: (T, T) => T)(implicit ctx: Context): T = stripTypeVar match {
      case AndType(tp1, tp2) => g(tp1.mapReduceAnd(f)(g), tp2.mapReduceAnd(f)(g))
      case _ => f(this)
    }

    /** Map function `f` over elements of an OrType, rebuilding with function `g` */
    final def mapReduceOr[T](f: Type => T)(g: (T, T) => T)(implicit ctx: Context): T = stripTypeVar match {
      case OrType(tp1, tp2) => g(tp1.mapReduceOr(f)(g), tp2.mapReduceOr(f)(g))
      case _ => f(this)
    }

// ----- Associated symbols ----------------------------------------------

    /** The type symbol associated with the type */
    final def typeSymbol(implicit ctx: Context): Symbol = this match {
      case tp: TypeRef => tp.symbol
      case tp: ClassInfo => tp.cls
//    case ThisType(cls) => cls // needed?
      case tp: SingletonType => NoSymbol
      case tp: TypeProxy => tp.underlying.typeSymbol
      case _ => NoSymbol
    }

    /** The least class or trait of which this type is a subtype, or
     *  NoSymbol if none exists (either because this type is not a
     *  value type, or because superclasses are ambiguous).
     */
    final def classSymbol(implicit ctx: Context): Symbol = this match {
      case ConstantType(constant) =>
        constant.tpe.classSymbol
      case tp: TypeRef =>
        val sym = tp.symbol
        if (sym.isClass) sym else tp.underlying.classSymbol
      case tp: ClassInfo =>
        tp.cls
      case tp: SingletonType =>
        NoSymbol
      case tp: TypeProxy =>
        tp.underlying.classSymbol
      case AndType(l, r) =>
        val lsym = l.classSymbol
        val rsym = r.classSymbol
        if (lsym isSubClass rsym) lsym
        else if (rsym isSubClass lsym) rsym
        else NoSymbol
      case OrType(l, r) => // TODO does not conform to spec
        val lsym = l.classSymbol
        val rsym = r.classSymbol
        if (lsym isSubClass rsym) rsym
        else if (rsym isSubClass lsym) lsym
        else NoSymbol
      case _ =>
        NoSymbol
    }

    /** The least (wrt <:<) set of class symbols of which this type is a subtype
     */
    final def classSymbols(implicit ctx: Context): List[ClassSymbol] = this match {
      case tp: ClassInfo =>
        tp.cls :: Nil
      case tp: TypeRef =>
        val sym = tp.symbol
        if (sym.isClass) sym.asClass :: Nil else tp.underlying.classSymbols
      case tp: TypeProxy =>
        tp.underlying.classSymbols
      case AndType(l, r) =>
        l.classSymbols union r.classSymbols
      case OrType(l, r) =>
        l.classSymbols intersect r.classSymbols // TODO does not conform to spec
      case _ =>
        Nil
    }

    /** The term symbol associated with the type */
    final def termSymbol(implicit ctx: Context): Symbol = this match {
      case tp: TermRef => tp.symbol
      case tp: TypeProxy => tp.underlying.termSymbol
      case _ => NoSymbol
    }

    /** The base classes of this type as determined by ClassDenotation
     *  in linearization order, with the class itself as first element.
     *  For AndTypes/OrTypes, the union/intersection of the operands' baseclasses.
     *  Inherited by all type proxies. `Nil` for all other types.
     */
    final def baseClasses(implicit ctx: Context): List[ClassSymbol] = track("baseClasses") {
      this match {
        case tp: TypeProxy =>
          tp.underlying.baseClasses
        case tp: ClassInfo =>
          tp.cls.baseClasses
        case AndType(tp1, tp2) =>
          tp1.baseClasses union tp2.baseClasses
        case OrType(tp1, tp2) =>
          tp1.baseClasses intersect tp2.baseClasses
        case _ => Nil
      }
    }

// ----- Member access -------------------------------------------------

    /** The scope of all declarations of this type.
     *  Defined by ClassInfo, inherited by type proxies.
     *  Empty scope for all other types.
     */
    final def decls(implicit ctx: Context): Scope = this match {
      case tp: ClassInfo =>
        tp.decls
      case tp: TypeProxy =>
        tp.underlying.decls
      case _ =>
        EmptyScope
    }

    /** A denotation containing the declaration(s) in this type with the given name.
     *  The result is either a SymDenotation or a MultiDenotation of SymDenotations.
     *  The info(s) are the original symbol infos, no translation takes place.
     */
    final def decl(name: Name)(implicit ctx: Context): Denotation = track("decl") {
      findDecl(name, EmptyFlags)
    }

    /** A denotation containing the non-private declaration(s) in this type with the given name */
    final def nonPrivateDecl(name: Name)(implicit ctx: Context): Denotation = track("nonPrivateDecl") {
      findDecl(name, Private)
    }

    /** A denotation containing the declaration(s) in this type with the given
     *  name, as seen from prefix type `pre`. Declarations that have a flag
     *  in `excluded` are omitted.
     */
    final def findDecl(name: Name, excluded: FlagSet)(implicit ctx: Context): Denotation = this match {
      case tp: ClassInfo =>
        tp.decls.denotsNamed(name).filterExcluded(excluded).toDenot(NoPrefix)
      case tp: TypeProxy =>
        tp.underlying.findDecl(name, excluded)
      case ErrorType =>
        ctx.newErrorSymbol(classSymbol orElse defn.RootClass, name)
      case _ =>
        NoDenotation
    }

    /** The member of this type with the given name  */
    final def member(name: Name)(implicit ctx: Context): Denotation = /*>|>*/ track("member") /*<|<*/ {
      findMember(name, widenIfUnstable, EmptyFlags)
    }

    /** The non-private member of this type with the given name. */
    final def nonPrivateMember(name: Name)(implicit ctx: Context): Denotation = track("nonPrivateMember") {
      findMember(name, widenIfUnstable, Flags.Private)
    }

    /** Find member of this type with given name and
     *  produce a denotation that contains the type of the member
     *  as seen from given prefix `pre`. Exclude all members that have
     *  flags in `excluded` from consideration.
     */
    final def findMember(name: Name, pre: Type, excluded: FlagSet)(implicit ctx: Context): Denotation = try {
      recCount += 1
      assert(recCount < 20)
      @tailrec def go(tp: Type): Denotation = tp match {
        case tp: RefinedType =>
          if (name eq tp.refinedName) goRefined(tp) else go(tp.parent)
        case tp: ThisType =>
          goThis(tp)
        case tp: TypeRef =>
          tp.denot.findMember(name, pre, excluded)
        case tp: TermRef =>
          go (tp.underlying match {
            case mt: MethodType
            if mt.paramTypes.isEmpty && (tp.symbol is Stable) => mt.resultType
            case tp1 => tp1
          })
        case tp: TypeProxy =>
          go(tp.underlying)
        case tp: ClassInfo =>
          tp.cls.findMember(name, pre, excluded)
        case AndType(l, r) =>
          goAnd(l, r)
        case OrType(l, r) =>
          goOr(l, r)
        case tp: JavaArrayType =>
          defn.ObjectType.findMember(name, pre, excluded)
        case ErrorType =>
          ctx.newErrorSymbol(pre.classSymbol orElse defn.RootClass, name)
        case _ =>
          NoDenotation
      }
      def goRefined(tp: RefinedType) = {
        val pdenot = go(tp.parent)
        val rinfo = tp.refinedInfo.substThis(tp, pre)
        if (name.isTypeName) { // simplified case that runs more efficiently
          val jointInfo = if (rinfo.isAlias) rinfo else pdenot.info & rinfo
          pdenot.asSingleDenotation.derivedSingleDenotation(pdenot.symbol, jointInfo)
        } else
          pdenot & (new JointRefDenotation(NoSymbol, rinfo, Period.allInRun(ctx.runId)), pre)
      }
      def goThis(tp: ThisType) = {
        val d = go(tp.underlying)
        if (d.exists) d
        else
          // There is a special case to handle:
          //   trait Super { this: Sub => private class Inner {} println(this.Inner) }
          //   class Sub extends Super
          // When resolving Super.this.Inner, the normal logic goes to the self type and
          // looks for Inner from there. But this fails because Inner is private.
          // We fix the problem by having the following fallback case, which links up the
          // member in Super instead of Sub.
          // As an example of this in the wild, see
          // loadClassWithPrivateInnerAndSubSelf in ShowClassTests
          go(tp.cls.typeRef) orElse d
      }
      def goAnd(l: Type, r: Type) = go(l) & (go(r), pre)
      def goOr(l: Type, r: Type) = go(l) | (go(r), pre)
      go(this)
    } catch {
      case ex: MergeError =>
        throw new MergeError(s"${ex.getMessage} as members of type ${pre.show}")
      case ex: Throwable =>
        println(i"findMember exception for $this: ${this.widen} member $name")
        throw ex // DEBUG
    } finally {
      recCount -= 1
    }

    /** The set of names of members of this type that pass the given name filter
     *  when seen as members of `pre`. More precisely, these are all
     *  of members `name` such that `keepOnly(pre, name)` is `true`.
     *  @note: OK to use a Set[Name] here because Name hashcodes are replayable,
     *         hence the Set will always give the same names in the same order.
     */
    final def memberNames(keepOnly: NameFilter, pre: Type = this)(implicit ctx: Context): Set[Name] = this match {
      case tp: ClassInfo =>
        tp.cls.memberNames(keepOnly) filter (keepOnly(pre, _))
      case tp: RefinedType =>
        val ns = tp.parent.memberNames(keepOnly, pre)
        if (keepOnly(pre, tp.refinedName)) ns + tp.refinedName else ns
      case tp: TypeProxy =>
        tp.underlying.memberNames(keepOnly, pre)
      case tp: AndType =>
        tp.tp1.memberNames(keepOnly, pre) | tp.tp2.memberNames(keepOnly, pre)
      case tp: OrType =>
        tp.tp1.memberNames(keepOnly, pre) & tp.tp2.memberNames(keepOnly, pre)
      case _ =>
        Set()
    }

    def memberDenots(keepOnly: NameFilter, f: (Name, mutable.Buffer[SingleDenotation]) => Unit)(implicit ctx: Context): Seq[SingleDenotation] = {
      val buf = mutable.ArrayBuffer[SingleDenotation]()
      for (name <- memberNames(keepOnly)) f(name, buf)
      buf
    }

    /** The set of abstract term members of this type. */
    final def abstractTermMembers(implicit ctx: Context): Seq[SingleDenotation] = track("abstractTermMembers") {
      memberDenots(abstractTermNameFilter,
          (name, buf) => buf ++= member(name).altsWith(_ is Deferred))
    }

    /** The set of abstract type members of this type. */
    final def abstractTypeMembers(implicit ctx: Context): Seq[SingleDenotation] = track("abstractTypeMembers") {
      memberDenots(abstractTypeNameFilter,
          (name, buf) => buf += member(name).asSingleDenotation)
    }

    /** The set of type members of this type */
    final def typeMembers(implicit ctx: Context): Seq[SingleDenotation] = track("typeMembers") {
      memberDenots(typeNameFilter,
          (name, buf) => buf += member(name).asSingleDenotation)
    }

    /** The set of implicit members of this type */
    final def implicitMembers(implicit ctx: Context): List[TermRef] = track("implicitMembers") {
      memberDenots(implicitFilter,
          (name, buf) => buf ++= member(name).altsWith(_ is Implicit))
        .toList.map(d => TermRef.withSig(this, d.symbol.asTerm))
    }

    /** The info of `sym`, seen as a member of this type. */
    final def memberInfo(sym: Symbol)(implicit ctx: Context): Type =
      sym.info.asSeenFrom(this, sym.owner)

    /** This type seen as if it were the type of a member of prefix type `pre`
     *  declared in class `cls`.
     */
    final def asSeenFrom(pre: Type, cls: Symbol)(implicit ctx: Context): Type = track("asSeenFrom") {
      if (!cls.membersNeedAsSeenFrom(pre)) this
      else ctx.asSeenFrom(this, pre, cls, null)
    }

// ----- Subtype-related --------------------------------------------

    /** Is this type a subtype of that type? */
    final def <:<(that: Type)(implicit ctx: Context): Boolean = track("<:<") {
      ctx.typeComparer.topLevelSubType(this, that)
    }

    /** Is this type the same as that type?
     *  This is the case iff `this <:< that` and `that <:< this`.
     */
    final def =:=(that: Type)(implicit ctx: Context): Boolean = track("=:=") {
      //ctx.typeComparer.isSameType(this, that)
	  ctx.typeComparer.topLevelSubType(this, that) && ctx.typeComparer.topLevelSubType(that, this)
    }

    /** Is this type close enough to that type so that members
     *  with the two type would override each other?d
     *  This means:
     *    - Either both types are polytypes with the same number of
     *      type parameters and their result types match after renaming
     *      corresponding type parameters
     *    - Or both types are (possibly nullary) method types with equivalent parameter types
     *      and matching result types
     *    - Or both types are equivalent
     *    - Or phase.erasedTypes is false and both types are neither method nor
     *      poly types.
     */
    def matches(that: Type)(implicit ctx: Context): Boolean =
      if (Config.newMatch) this.signature matches that.signature
      else track("matches") {
        ctx.typeComparer.matchesType(
          this, that, alwaysMatchSimple = !ctx.phase.erasedTypes)
      }

    /** This is the same as `matches` except that it also matches => T with T and
     *  vice versa.
     */
    def matchesLoosely(that: Type)(implicit ctx: Context): Boolean =
      (this matches that) || {
        val thisResult = this.widenExpr
        val thatResult = that.widenExpr
        (this eq thisResult) != (that eq thatResult) && (thisResult matchesLoosely thatResult)
      }

    /** The basetype TypeRef of this type with given class symbol,
     *  but without including any type arguments
     */
    final def baseTypeRef(base: Symbol)(implicit ctx: Context): Type = /*ctx.traceIndented(s"$this baseTypeRef $base")*/ /*>|>*/ track("baseTypeRef") /*<|<*/ {
      base.denot match {
        case classd: ClassDenotation => classd.baseTypeRefOf(this)
        case _ => NoType
      }
    }

    def & (that: Type)(implicit ctx: Context): Type = track("&") {
      ctx.typeComparer.glb(this, that)
    }

    def | (that: Type)(implicit ctx: Context): Type = track("|") {
      ctx.typeComparer.lub(this, that)
    }

// ----- Unwrapping types -----------------------------------------------

    /** Map a TypeVar to either its instance if it is instantiated, or its origin,
     *  if not, until the result is no longer a TypeVar. Identity on all other types.
     */
    def stripTypeVar(implicit ctx: Context): Type = this

    /** Widen from singleton type to its underlying non-singleton
     *  base type by applying one or more `underlying` dereferences,
     *  Also go from => T to T.
     *  Identity for all other types. Example:
     *
     *  class Outer { class C ; val x: C }
     *  def o: Outer
     *  <o.x.type>.widen = o.C
     */
    final def widen(implicit ctx: Context): Type = widenSingleton match {
      case tp: ExprType => tp.resultType.widen
      case tp => tp
    }

    /** Widen from singleton type to its underlying non-singleton
     *  base type by applying one or more `underlying` dereferences.
     */
    final def widenSingleton(implicit ctx: Context): Type = stripTypeVar match {
      case tp: SingletonType if !tp.isOverloaded => tp.underlying.widenSingleton
      case _ => this
    }

    /** Widen from ExprType type to its result type.
     *  (Note: no stripTypeVar needed because TypeVar's can't refer to ExprTypes.)
     */
    final def widenExpr: Type = this match {
      case tp: ExprType => tp.resultType
      case _ => this
    }

    /** Widen type if it is unstable (i.e. an EpxprType, or Termref to unstable symbol */
    final def widenIfUnstable(implicit ctx: Context): Type = stripTypeVar match {
      case tp: ExprType => tp.resultType.widenIfUnstable
      case tp: TermRef if !tp.symbol.isStable => tp.underlying.widenIfUnstable
      case _ => this
    }

    /** Follow aliases and derefernces LazyRefs and instantiated TypeVars until type
     *  is no longer alias type, LazyRef, or instantiated type variable.
     */
    final def dealias(implicit ctx: Context): Type = this match {
      case tp: TypeRef =>
        tp.info match {
          case TypeBounds(lo, hi) if lo eq hi => hi.dealias
          case _ => tp
        }
      case tp: TypeVar =>
        val tp1 = tp.instanceOpt
        if (tp1.exists) tp1.dealias else tp
      case tp: LazyRef =>
        tp.ref.dealias
      case tp => tp
    }

    /** Peform successive widenings and dealiasings until none can be applied anymore */
    final def widenDealias(implicit ctx: Context): Type = {
      val res = this.widen.dealias
      if (res eq this) res else res.widenDealias
    }

    /** Widen from constant type to its underlying non-constant
     *  base type.
     */
    final def deconst(implicit ctx: Context): Type = stripTypeVar match {
      case tp: ConstantType => tp.value.tpe
      case _ => this
    }

    /** If this is a refinement type, the unrefined parent,
     *  else the type itself.
     */
    final def unrefine(implicit ctx: Context): Type = stripTypeVar match {
      case tp @ RefinedType(tycon, _) => tycon.unrefine
      case _ => this
    }

    /** Map references to Object to references to Any; needed for Java interop */
    final def objToAny(implicit ctx: Context) =
      if ((this isRef defn.ObjectClass) && !ctx.phase.erasedTypes) defn.AnyType else this

    /** If this is a (possibly aliased, annotated, and/or parameterized) reference to
     *  a class, the class type ref, otherwise NoType.
     */
    def underlyingClassRef(implicit ctx: Context): Type = dealias match {
      case tp: TypeRef =>
        if (tp.symbol.isClass) tp
        else if (tp.symbol.isAliasType) tp.underlying.underlyingClassRef
        else NoType
      case tp: TypeVar => tp.underlying.underlyingClassRef
      case tp: AnnotatedType => tp.underlying.underlyingClassRef
      case tp: RefinedType => tp.underlying.underlyingClassRef
      case _ => NoType
    }

    /** The chain of underlying types as long as type is a TypeProxy.
     *  Useful for diagnostics
     */
    def underlyingChain(implicit ctx: Context): List[Type] = this match {
      case tp: TypeProxy => tp :: tp.underlying.underlyingChain
      case _ => Nil
    }

    /** A prefix-less termRef to a new skolem symbol that has the given type as info */
    def narrow(implicit ctx: Context): TermRef = TermRef(NoPrefix, ctx.newSkolem(this))

 // ----- Normalizing typerefs over refined types ----------------------------

    /** If this is a refinement type that has a refinement for `name` (which might be followed
     *  by other refinements), and the refined info is a type alias, return the alias,
     *  otherwise return NoType. Used to reduce types of the form
     *
     *    P { ... type T = / += / -= U ... } # T
     *
     *  to just U. Does not perform the reduction if the resulting type would contain
     *  a reference to the "this" of the current refined type.
     */
    def lookupRefined(name: Name)(implicit ctx: Context): Type = stripTypeVar match {
      case pre: RefinedType =>
        def dependsOnThis(tp: Type): Boolean = tp match {
          case tp @ TypeRef(RefinedThis(rt), _) if rt refines pre =>
            tp.info match {
              case TypeBounds(lo, hi) if lo eq hi => dependsOnThis(hi)
              case _ => true
            }
          case RefinedThis(rt) =>
            rt refines pre
          case _ => false
        }
        if (pre.refinedName ne name)
          pre.parent.lookupRefined(name)
        else pre.refinedInfo match {
          case TypeBounds(lo, hi) if lo eq hi =>
            if (hi.existsPart(dependsOnThis)) NoType else hi
          case _ => NoType
        }
      case RefinedThis(rt) =>
        rt.lookupRefined(name)
      case pre: WildcardType =>
        WildcardType
      case _ =>
        NoType
    }

    /** The type <this . name> , reduced if possible */
    def select(name: Name)(implicit ctx: Context): Type = name match {
      case name: TermName =>
        TermRef.all(this, name)
      case name: TypeName =>
        val res = lookupRefined(name)
        if (res.exists) res else TypeRef(this, name)
    }

    /** The type <this . name> , reduced if possible, with given denotation if unreduced */
    def select(name: Name, denot: Denotation)(implicit ctx: Context): Type = name match {
      case name: TermName =>
        TermRef(this, name, denot)
      case name: TypeName =>
        val res = lookupRefined(name)
        if (res.exists) res else TypeRef(this, name, denot)
    }

    /** The type <this . name> with given symbol, reduced if possible */
    def select(sym: Symbol)(implicit ctx: Context): Type =
      if (sym.isTerm) TermRef(this, sym.asTerm)
      else {
        val res = lookupRefined(sym.name)
        if (res.exists) res else TypeRef(this, sym.asType)
      }

// ----- Access to parts --------------------------------------------

    /** The normalized prefix of this type is:
     *  For an alias type, the normalized prefix of its alias
     *  For all other named type and class infos: the prefix.
     *  Inherited by all other type proxies.
     *  `NoType` for all other types.
     */
    final def normalizedPrefix(implicit ctx: Context): Type = this match {
      case tp: NamedType =>
        if (tp.symbol.info.isAlias) tp.info.normalizedPrefix else tp.prefix
      case tp: ClassInfo =>
        tp.prefix
      case tp: TypeProxy =>
        tp.underlying.normalizedPrefix
      case _ =>
        NoType
    }

    /** For a ClassInfo type, its parents,
     *  Inherited by all type proxies. Empty for all other types.
     *  Overwritten in ClassInfo, where parents is cached.
     */
    def parents(implicit ctx: Context): List[TypeRef] = this match {
      case tp: TypeProxy => tp.underlying.parents
      case _ => List()
    }

    /** The first parent of this type, AnyRef if list of parents is empty */
    def firstParent(implicit ctx: Context): TypeRef = parents match {
      case p :: _ => p
      case _ => defn.AnyClass.typeRef
    }

    /** The parameter types of a PolyType or MethodType, Empty list for others */
    final def paramTypess: List[List[Type]] = this match {
      case mt: MethodType => mt.paramTypes :: mt.resultType.paramTypess
      case pt: PolyType => pt.resultType.paramTypess
      case _ => Nil
    }

    /** The parameter types in the first parameter section of a PolyType or MethodType, Empty list for others */
    final def firstParamTypes: List[Type] = this match {
      case mt: MethodType => mt.paramTypes
      case pt: PolyType => pt.resultType.firstParamTypes
      case _ => Nil
    }

    /** Is this either not a method at all, or a parameterless method? */
    final def isParameterless: Boolean = this match {
      case mt: MethodType => false
      case pt: PolyType => pt.resultType.isParameterless
      case _ => true
    }

    /** The resultType of a PolyType, MethodType, or ExprType, the type itself for others */
    def resultType: Type = this

    /** The final result type of a PolyType, MethodType, or ExprType, after skipping
     *  all parameter sections, the type itself for all others.
     */
    def finalResultType: Type = resultType match {
      case mt: MethodType => mt.resultType.finalResultType
      case pt: PolyType => pt.resultType.finalResultType
      //case et: ExprType => et.resultType.finalResultType  // TODO: should this be here?
      case _ => resultType
    }

    /** This type seen as a TypeBounds */
    final def bounds(implicit ctx: Context): TypeBounds = this match {
      case tp: TypeBounds => tp
      case ci: ClassInfo => TypeAlias(ci.typeRef)
      case wc: WildcardType =>
        wc.optBounds match {
          case bounds: TypeBounds => bounds
          case NoType => TypeBounds.empty
        }
      case _ => TypeAlias(this)
    }

    /** The type parameter with given `name`. This tries first `decls`
     *  in order not to provoke a cycle by forcing the info. If that yields
     *  no symbol it tries `member` as an alternative.
     */
    def typeParamNamed(name: TypeName)(implicit ctx: Context): Symbol =
      classSymbol.decls.lookup(name) orElse member(name).symbol

    /** If this is a prototype with some ignored component, reveal one more
     *  layer of it. Otherwise the type itself.
     */
    def deepenProto(implicit ctx: Context): Type = this

// ----- Substitutions -----------------------------------------------------

    /** Substitute all types that refer in their symbol attribute to
     *  one of the symbols in `from` by the corresponding types in `to`.
     */
    final def subst(from: List[Symbol], to: List[Type])(implicit ctx: Context): Type =
      if (from.isEmpty) this
      else {
        val from1 = from.tail
        if (from1.isEmpty) ctx.subst1(this, from.head, to.head, null)
        else {
          val from2 = from1.tail
          if (from2.isEmpty) ctx.subst2(this, from.head, to.head, from1.head, to.tail.head, null)
          else ctx.subst(this, from, to, null)
        }
      }

    /** Same as `subst` but follows aliases as a fallback. When faced with a reference
     *  to an alias type, where normal substiution does not yield a new type, the
     *  substitution is instead applied to the alias. If that yields a new type,
     *  this type is returned, outherwise the original type (not the alias) is returned.
     *  A use case for this method is if one wants to substitute the type parameters
     *  of a class and also wants to substitute any parameter accessors that alias
     *  the type parameters.
     */
    final def substDealias(from: List[Symbol], to: List[Type])(implicit ctx: Context): Type =
      ctx.substDealias(this, from, to, null)

    /** Substitute all types of the form `PolyParam(from, N)` by
     *  `PolyParam(to, N)`.
     */
    final def subst(from: BindingType, to: BindingType)(implicit ctx: Context): Type =
      ctx.subst(this, from, to, null)

    /** Substitute all occurrences of `This(cls)` by `tp` */
    final def substThis(cls: ClassSymbol, tp: Type)(implicit ctx: Context): Type =
      ctx.substThis(this, cls, tp, null)

    /** As substThis, but only is class is a static owner (i.e. a globally accessible object) */
    final def substThisUnlessStatic(cls: ClassSymbol, tp: Type)(implicit ctx: Context): Type =
      if (cls.isStaticOwner) this else ctx.substThis(this, cls, tp, null)

    /** Substitute all occurrences of `RefinedThis(rt)` by `tp` */
    final def substThis(rt: RefinedType, tp: Type)(implicit ctx: Context): Type =
      ctx.substThis(this, rt, tp, null)

    /** Substitute a bound type by some other type */
    final def substParam(from: ParamType, to: Type)(implicit ctx: Context): Type =
      ctx.substParam(this, from, to, null)

    /** Substitute bound types by some other types */
    final def substParams(from: BindingType, to: List[Type])(implicit ctx: Context): Type =
      ctx.substParams(this, from, to, null)

    /** Substitute all occurrences of symbols in `from` by references to corresponding symbols in `to`
     */
    final def substSym(from: List[Symbol], to: List[Symbol])(implicit ctx: Context): Type =
      ctx.substSym(this, from, to, null)

// ----- misc -----------------------------------------------------------

    /** Turn type into a function type.
     *  @pre this is a non-dependent method type.
     *  @param drop  The number of trailing parameters that should be dropped
     *               when forming the function type.
     */
    def toFunctionType(dropLast: Int = 0)(implicit ctx: Context): Type = this match {
      case mt @ MethodType(_, formals) if !mt.isDependent =>
        val formals1 = if (dropLast == 0) formals else formals dropRight dropLast
        defn.FunctionType(
            formals1 mapConserve (_.underlyingIfRepeated(mt.isJava)), mt.resultType)
    }

    /** The signature of this type. This is by default NotAMethod,
     *  but is overridden for PolyTypes, MethodTypes, and TermRefWithSignature types.
     *  (the reason why we deviate from the "final-method-with-pattern-match-in-base-class"
     *   pattern is that method signatures use caching, so encapsulation
     *   is improved using an OO scheme).
     */
    def signature(implicit ctx: Context): Signature = Signature.NotAMethod

    /** Convert to text */
    def toText(printer: Printer): Text = printer.toText(this)

    /** Utility method to show the underlying type of a TypeProxy chain together
     *  with the proxy type itself.
     */
    def showWithUnderlying(n: Int = 1)(implicit ctx: Context): String = this match {
      case tp: TypeProxy if n > 0 => s"$show with underlying ${tp.underlying.showWithUnderlying(n - 1)}"
      case _ => show
    }

    type VarianceMap = SimpleMap[TypeVar, Integer]

    /** All occurrences of type vars in this type that satisfy predicate
     *  `include` mapped to their variances (-1/0/1) in this type, where
     *  -1 means: only covariant occurrences
     *  +1 means: only covariant occurrences
     *  0 means: mixed or non-variant occurrences
     */
    def variances(include: TypeVar => Boolean)(implicit ctx: Context): VarianceMap = track("variances") {
      val accu = new TypeAccumulator[VarianceMap] {
        def apply(vmap: VarianceMap, t: Type): VarianceMap = t match {
          case t: TypeVar
          if !t.isInstantiated && (ctx.typerState.constraint contains t) && include(t) =>
            val v = vmap(t)
            if (v == null) vmap.updated(t, variance)
            else if (v == variance) vmap
            else vmap.updated(t, 0)
          case _ =>
            foldOver(vmap, t)
        }
      }
      accu(SimpleMap.Empty, this)
    }

    /** A simplified version of this type which is equivalent wrt =:= to this type.
     *  This applies a typemap to the type which (as all typemaps) follows type
     *  variable instances and reduces typerefs over refined types. It also
     *  re-evaluates all occurrences of And/OrType with &/| because
     *  what was a union or intersection of type variables might be a simpler type
     *  after the type variables are instantiated. Finally, it
     *  maps poly params in the current constraint set back to their type vars.
     */
    def simplified(implicit ctx: Context) = ctx.simplify(this, null)

    /** Approximations of union types: We replace a union type Tn | ... | Tn
     *  by the smallest intersection type of baseclass instances of T1,...,Tn.
     *  Example: Given
     *
     *      trait C[+T]
     *      trait D
     *      class A extends C[A] with D
     *      class B extends C[B] with D with E
     *
     *  we approximate `A | B` by `C[A | B] with D`
     */
    def approximateUnion(implicit ctx: Context) = ctx.approximateUnion(this)

    /** customized hash code of this type.
     *  NotCached for uncached types. Cached types
     *  compute hash and use it as the type's hashCode.
     */
    def hash: Int
  } // end Type

// ----- Type categories ----------------------------------------------

  /** A marker trait for cached types */
  trait CachedType extends Type

  /** A marker trait for type proxies.
   *  Each implementation is expected to redefine the `underlying` method.
   */
  abstract class TypeProxy extends Type {
    /** The type to which this proxy forwards operations. */
    def underlying(implicit ctx: Context): Type
  }

  // Every type has to inherit one of the following four abstract type classes.,
  // which determine whether the type is cached, and whether
  // it is a proxy of some other type. The duplication in their methods
  // is for efficiency.

  /**  Instances of this class are cached and are not proxies. */
  abstract class CachedGroundType extends Type with CachedType {
    private[this] var myHash = HashUnknown
    final def hash = {
      if (myHash == HashUnknown) {
        myHash = computeHash
        if (myHash == HashUnknown) myHash = HashUnknownAlt
      }
      myHash
    }
    override final def hashCode =
      if (hash == NotCached) System.identityHashCode(this) else hash
    def computeHash: Int
  }

  /**  Instances of this class are cached and are proxies. */
  abstract class CachedProxyType extends TypeProxy with CachedType {
    protected[this] var myHash = HashUnknown
    final def hash = {
      if (myHash == HashUnknown) {
        myHash = computeHash
        if (myHash == HashUnknown) myHash = HashUnknownAlt
      }
      myHash
    }
    override final def hashCode =
      if (hash == NotCached) System.identityHashCode(this) else hash
    def computeHash: Int
  }

  /**  Instances of this class are uncached and are not proxies. */
  abstract class UncachedGroundType extends Type {
    final def hash = NotCached
    if (monitored) {
      record(s"uncachable")
      record(s"uncachable: $getClass")
    }
  }

  /**  Instances of this class are uncached and are proxies. */
  abstract class UncachedProxyType extends TypeProxy {
    final def hash = NotCached
    if (monitored) {
      record(s"uncachable")
      record(s"uncachable: $getClass")
    }
  }

  /** A marker trait for types that apply only to type symbols */
  trait TypeType extends Type

  /** A marker trait for types that apply only to term symbols */
  trait TermType extends Type

  /** A marker trait for types that can be types of values or prototypes of value types */
  trait ValueTypeOrProto extends TermType

  /** A marker trait for types that can be types of values */
  trait ValueType extends ValueTypeOrProto

  /** A marker trait for types that are guaranteed to contain only a
   *  single non-null value (they might contain null in addition).
   */
  trait SingletonType extends TypeProxy with ValueType {
    def isOverloaded(implicit ctx: Context) = false
  }

  /** A marker trait for types that bind other types that refer to them.
   *  Instances are: PolyType, MethodType, RefinedType.
   */
  trait BindingType extends Type

  /** A trait for proto-types, used as expected types in typer */
  trait ProtoType extends Type {
    def isMatchedBy(tp: Type)(implicit ctx: Context): Boolean
    def fold[T](x: T, ta: TypeAccumulator[T])(implicit ctx: Context): T
    def map(tm: TypeMap)(implicit ctx: Context): ProtoType
  }

  /** Implementations of this trait cache the resukts of `narrow`. */
  trait NarrowCached extends Type {
    private var myNarrow: TermRef = null
    override def narrow(implicit ctx: Context): TermRef = {
      if (myNarrow eq null) myNarrow = super.narrow
      myNarrow
    }
  }

  /** A marker trait for types that are automatically derived from symbol
   *  information, e.g., where an annotation on a symbol is automatically
   *  applied to a symbol's type.
   */
  trait AutoType extends Type

// --- NamedTypes ------------------------------------------------------------------

  /** A NamedType of the form Prefix # name */
  abstract class NamedType extends CachedProxyType with ValueType {

    val prefix: Type
    val name: Name

    type ThisType >: this.type <: NamedType

    assert(prefix.isValueType || (prefix eq NoPrefix), s"invalid prefix $prefix")

    private[this] var lastDenotation: Denotation = _
    private[this] var lastSymbol: Symbol = _
    private[this] var checkedPeriod = Nowhere

    // Invariants:
    // (1) checkedPeriod != Nowhere  =>  lastDenotation != null
    // (2) lastDenotation != null    =>  lastSymbol != null

    /** There is a denotation computed which is valid (somewhere in) the
     *  current run.
     */
    def denotationIsCurrent(implicit ctx: Context) =
      lastDenotation != null && lastDenotation.validFor.runId == ctx.runId

    /** The the denotation is current, its symbol, otherwise NoDenotation.
     *
     *  Note: This operation does not force the denotation, and is therefore
     *  timing dependent. It should only be used if the outcome of the
     *  essential computation does not depend on the symbol being present or not.
     *  It's currently used to take an optimized path in substituters and
     *  type accumulators, as well as to be safe in diagnostiic printing.
     *  Normally, it's better to use `symbol`, not `currentSymbol`.
     */
    def currentSymbol(implicit ctx: Context) =
      if (denotationIsCurrent) symbol else NoSymbol

    /** The denotation currently denoted by this type */
    final def denot(implicit ctx: Context): Denotation = {
      val now = ctx.period
      if (checkedPeriod == now) lastDenotation else denotAt(now)
    }

    /** A first fall back to do a somewhat more expensive calculation in case the first
     *  attempt in `denot` does not yield a denotation.
     */
    private def denotAt(now: Period)(implicit ctx: Context): Denotation = {
      val d = lastDenotation
      if (d != null && (d.validFor contains now)) {
        checkedPeriod = now
        d
      }
      else computeDenot
    }

    /** A second fallback to recompute the denotation if necessary */
    private def computeDenot(implicit ctx: Context): Denotation = {
      val savedEphemeral = ctx.typerState.ephemeral
      ctx.typerState.ephemeral = false
      try {
        val d = lastDenotation match {
          case null =>
            val sym = lastSymbol
            if (sym == null) loadDenot else denotOfSym(sym)
          case d: SymDenotation =>
            if (   d.validFor.runId == ctx.runId
                || ctx.stillValid(d)
                || this.isInstanceOf[WithFixedSym]) d.current
            else {
              val newd = loadDenot
              if (newd.exists) newd else d.staleSymbolError
            }
          case d =>
            if (d.validFor.runId != ctx.period.runId)
              loadDenot
            // The following branch was used to avoid an assertErased error.
            // It's idea was to void keeping non-sym denotations after erasure
            // since they violate the assertErased contract. But the problem is
            // that when seen again in an earlier phase the denotation is
            // still seen as a SymDenotation, whereas it should be a SingleDenotation.
            // That's why the branch is disabled.
            //
            //   else if (ctx.erasedTypes && lastSymbol != null)
            //   denotOfSym(lastSymbol)
            else
              d.current
        }
        if (ctx.typerState.ephemeral) record("ephemeral cache miss: loadDenot")
        else if (d.exists) {
          // Avoid storing NoDenotations in the cache - we will not be able to recover from
          // them. The situation might arise that a type has NoDenotation in some later
          // phase but a defined denotation earlier (e.g. a TypeRef to an abstract type
          // is undefined after erasure.) We need to be able to do time travel back and
          // forth also in these cases.
          lastDenotation = d
          lastSymbol = d.symbol
          checkedPeriod = ctx.period
        }
        d
      }
      finally ctx.typerState.ephemeral |= savedEphemeral
    }

    private def denotOfSym(sym: Symbol)(implicit ctx: Context): Denotation = {
      val d = sym.denot
      val owner = d.owner
      if (owner.isTerm) d else d.asSeenFrom(prefix)
    }

    private def checkSymAssign(sym: Symbol)(implicit ctx: Context) =
      assert(
        (lastSymbol eq sym) ||
        (lastSymbol eq null) ||
        (lastSymbol.defRunId != sym.defRunId) ||
        (lastSymbol.defRunId == NoRunId) ||
        (lastSymbol.infoOrCompleter == ErrorType ||
        defn.overriddenBySynthetic.contains(lastSymbol)
          // for overriddenBySynthetic symbols a TermRef such as SomeCaseClass.this.hashCode
          // might be rewritten from Object#hashCode to the hashCode generated at SyntheticMethods
      ),
        s"data race? overwriting symbol of ${this.show} / $this / ${this.getClass} / ${lastSymbol.id} / ${sym.id}")

    protected def sig: Signature = Signature.NotAMethod

    private[dotc] def withDenot(denot: Denotation)(implicit ctx: Context): ThisType =
      if (sig != denot.signature)
        withSig(denot.signature).withDenot(denot).asInstanceOf[ThisType]
      else {
        setDenot(denot)
        this
      }

    private[dotc] final def setDenot(denot: Denotation)(implicit ctx: Context): Unit = {
      if (Config.checkNoDoubleBindings)
        if (ctx.settings.YnoDoubleBindings.value)
          checkSymAssign(denot.symbol)
      lastDenotation = denot
      lastSymbol = denot.symbol
    }

    private[dotc] def withSym(sym: Symbol, signature: Signature)(implicit ctx: Context): ThisType =
      if (sig != signature)
        withSig(signature).withSym(sym, signature).asInstanceOf[ThisType]
      else {
        setSym(sym)
        this
      }

    private[dotc] final def setSym(sym: Symbol)(implicit ctx: Context): Unit = {
      if (Config.checkNoDoubleBindings)
        if (ctx.settings.YnoDoubleBindings.value)
          checkSymAssign(sym)
      uncheckedSetSym(sym)
    }

    private[dotc] final def uncheckedSetSym(sym: Symbol): Unit = {
      lastDenotation = null
      lastSymbol = sym
      checkedPeriod = Nowhere
    }

    private def withSig(sig: Signature)(implicit ctx: Context): NamedType =
      TermRef.withSig(prefix, name.asTermName, sig)

    protected def loadDenot(implicit ctx: Context): Denotation = {
      val d = asMemberOf(prefix)
      if (d.exists || ctx.phaseId == FirstPhaseId || !lastDenotation.isInstanceOf[SymDenotation])
        d
      else { // name has changed; try load in earlier phase and make current
        val d = loadDenot(ctx.withPhase(ctx.phaseId - 1)).current
        if (d.exists) d
        else throw new Error(s"failure to reload $this of class $getClass")
      }
    }

    protected def asMemberOf(prefix: Type)(implicit ctx: Context) =
      if (name.isInheritedName) prefix.nonPrivateMember(name.revertInherited)
      else prefix.member(name)

    def symbol(implicit ctx: Context): Symbol = {
      val now = ctx.period
      if (checkedPeriod == now ||
          lastDenotation == null && lastSymbol != null) lastSymbol
      else denot.symbol
    }

    /** Retrieves currently valid symbol without necessarily updating denotation.
     *  Assumes that symbols do not change between periods in the same run.
     *  Used to get the class underlying a ThisType.
     */
    private[Types] def stableInRunSymbol(implicit ctx: Context): Symbol =
      if (checkedPeriod.runId == ctx.runId) lastSymbol
      else symbol

    def info(implicit ctx: Context): Type = denot.info

    def isType = isInstanceOf[TypeRef]
    def isTerm = isInstanceOf[TermRef]

    /** Guard against cycles that can arise if given `op`
     *  follows info. The prblematic cases are a type alias to itself or
     *  bounded by itself or a val typed as itself:
     *
     *  type T <: T
     *  val x: x.type
     *
     *  These are errors but we have to make sure that operations do
     *  not loop before the error is detected.
     */
    final def controlled[T](op: => T)(implicit ctx: Context): T = try {
      ctx.underlyingRecursions += 1
      if (ctx.underlyingRecursions < LogPendingUnderlyingThreshold)
        op
      else if (ctx.pendingUnderlying contains this)
        throw CyclicReference(symbol)
      else
        try {
          ctx.pendingUnderlying += this
          op
        } finally {
          ctx.pendingUnderlying -= this
        }
    } finally {
      ctx.underlyingRecursions -= 1
    }

    def derivedSelect(prefix: Type)(implicit ctx: Context): Type =
      if (prefix eq this.prefix) this
      else {
        val res = prefix.lookupRefined(name)
        if (res.exists) res else newLikeThis(prefix)
      }

    /** Create a NamedType of the same kind as this type, but with a new prefix.
     */
    protected def newLikeThis(prefix: Type)(implicit ctx: Context): NamedType =
      NamedType(prefix, name)

    /** Create a NamedType of the same kind as this type, but with a "inherited name".
     *  This is necessary to in situations like the following:
     *
     *    class B { def m: T1 }
     *    class C extends B { private def m: T2; ... C.m }
     *    object C extends C
     *    object X { ... C.m }
     *
     *  The two references of C.m in class C and object X refer to different
     *  definitions: The one in C refers to C#m whereas the one in X refers to B#m.
     *  But the type C.m must have only one denotation, so it can't refer to two
     *  members depending on context.
     *
     *  In situations like this, the reference in X would get the type
     *  `<C.m>.shadowed` to make clear that we mean the inherited member, not
     *  the private one.
     *
     *  Note: An alternative, possibly more robust scheme would be to give
     *  private members special names. A private definition would have a special
     *  name (say m' in the example above), but would be entered in its enclosing
     *  under both private and public names, so it could still be found by looking up
     *  the public name.
     */
    final def shadowed(implicit ctx: Context): NamedType =
      NamedType(prefix, name.inheritedName)

    override def equals(that: Any) = that match {
      case that: NamedType =>
        this.name == that.name &&
        this.prefix == that.prefix &&
        !that.isInstanceOf[TermRefWithSignature] &&
        !that.isInstanceOf[WithFixedSym]
      case _ =>
        false
    }
  }

  abstract case class TermRef(override val prefix: Type, name: TermName) extends NamedType with SingletonType {

    type ThisType = TermRef

	override def info(implicit ctx: Context): Type = TransitiveMutabilityTypes.termRef(denot.info, this)

    //assert(name.toString != "<local Coder>")
    override def underlying(implicit ctx: Context): Type = if (denot.isOverloaded) NoType else info

    override def signature(implicit ctx: Context): Signature = denot.signature

    override def isOverloaded(implicit ctx: Context) = denot.isOverloaded

    private def rewrap(sd: SingleDenotation)(implicit ctx: Context) =
      TermRef.withSigAndDenot(prefix, name, sd.signature, sd)

    def alternatives(implicit ctx: Context): List[TermRef] =
      denot.alternatives map rewrap

    def altsWith(p: Symbol => Boolean)(implicit ctx: Context): List[TermRef] =
      denot.altsWith(p) map rewrap
  }

  abstract case class TypeRef(override val prefix: Type, name: TypeName) extends NamedType {

    type ThisType = TypeRef

	override def info(implicit ctx: Context): Type = TransitiveMutabilityTypes.typeRef(denot.info, this)

    override def underlying(implicit ctx: Context): Type = info
  }

  final class TermRefWithSignature(prefix: Type, name: TermName, override val sig: Signature) extends TermRef(prefix, name) {
    assert(prefix ne NoPrefix)
    override def signature(implicit ctx: Context) = sig
    override def loadDenot(implicit ctx: Context): Denotation = {
      val d = super.loadDenot
      if (sig eq Signature.OverloadedSignature) d
      else d.atSignature(sig)
    }

    override def newLikeThis(prefix: Type)(implicit ctx: Context): TermRef = {
      val candidate = TermRef.withSig(prefix, name, sig)
      if (symbol.exists && !candidate.symbol.exists) { // recompute from previous symbol
        val ownSym = symbol
        val newd = asMemberOf(prefix)
        candidate.withDenot(asMemberOf(prefix).suchThat(_ eq ownSym))
      }
      else candidate
    }

    override def equals(that: Any) = that match {
      case that: TermRefWithSignature =>
        this.prefix == that.prefix &&
        this.name == that.name &&
        this.sig == that.sig
      case _ =>
        false
    }
    override def computeHash = doHash((name, sig), prefix)
  }

  trait WithFixedSym extends NamedType {
    def fixedSym: Symbol
    assert(fixedSym ne NoSymbol)
    uncheckedSetSym(fixedSym)

    override def withDenot(denot: Denotation)(implicit ctx: Context): ThisType = {
      assert(denot.symbol eq fixedSym)
      setDenot(denot)
      this
    }

    override def withSym(sym: Symbol, signature: Signature)(implicit ctx: Context): ThisType =
      unsupported("withSym")

    override def newLikeThis(prefix: Type)(implicit ctx: Context): NamedType =
      NamedType.withFixedSym(prefix, fixedSym)

    override def equals(that: Any) = that match {
      case that: WithFixedSym => this.prefix == that.prefix && (this.fixedSym eq that.fixedSym)
      case _ => false
    }
    override def computeHash = doHash(fixedSym, prefix)
  }

  final class CachedTermRef(prefix: Type, name: TermName, hc: Int) extends TermRef(prefix, name) {
    assert(prefix ne NoPrefix)
    myHash = hc
    override def computeHash = unsupported("computeHash")
  }

  final class CachedTypeRef(prefix: Type, name: TypeName, hc: Int) extends TypeRef(prefix, name) {
    assert(prefix ne NoPrefix)
    myHash = hc
    override def computeHash = unsupported("computeHash")
  }

  final class TermRefWithFixedSym(prefix: Type, name: TermName, val fixedSym: TermSymbol) extends TermRef(prefix, name) with WithFixedSym
  final class TypeRefWithFixedSym(prefix: Type, name: TypeName, val fixedSym: TypeSymbol) extends TypeRef(prefix, name) with WithFixedSym

  /** Assert current phase does not have erasure semantics */
  private def assertUnerased()(implicit ctx: Context) =
    if (Config.checkUnerased) assert(!ctx.phase.erasedTypes)

  object NamedType {
    def apply(prefix: Type, name: Name)(implicit ctx: Context) =
      if (name.isTermName) TermRef.all(prefix, name.asTermName)
      else TypeRef(prefix, name.asTypeName)
    def apply(prefix: Type, name: Name, denot: Denotation)(implicit ctx: Context) =
      if (name.isTermName) TermRef(prefix, name.asTermName, denot)
      else TypeRef(prefix, name.asTypeName, denot)
    def withFixedSym(prefix: Type, sym: Symbol)(implicit ctx: Context) =
      if (sym.isType) TypeRef.withFixedSym(prefix, sym.name.asTypeName, sym.asType)
      else TermRef.withFixedSym(prefix, sym.name.asTermName, sym.asTerm)
    def withSymAndName(prefix: Type, sym: Symbol, name: Name)(implicit ctx: Context): NamedType =
      if (sym.isType) TypeRef.withSymAndName(prefix, sym.asType, name.asTypeName)
      else TermRef.withSymAndName(prefix, sym.asTerm, name.asTermName)
  }

  object TermRef {

    /** Create term ref with given name, without specifying a signature.
     *  Its meaning is the (potentially multi-) denotation of the member(s)
     *  of prefix with given name.
     */
    def all(prefix: Type, name: TermName)(implicit ctx: Context): TermRef = {
      ctx.uniqueNamedTypes.enterIfNew(prefix, name).asInstanceOf[TermRef]
    }

    /** Create term ref referring to given symbol, taking the signature
     *  from the symbol if it is completed, or creating a term ref without
     *  signature, if symbol is not yet completed.
     */
    def apply(prefix: Type, sym: TermSymbol)(implicit ctx: Context): TermRef =
      withSymAndName(prefix, sym, sym.name)

    /** Create term ref to given initial denotation, taking the signature
     *  from the denotation if it is completed, or creating a term ref without
     *  signature, if denotation is not yet completed.
     */
    def apply(prefix: Type, name: TermName, denot: Denotation)(implicit ctx: Context): TermRef = {
      if ((prefix eq NoPrefix) || denot.symbol.isFresh || ctx.erasedTypes)
        apply(prefix, denot.symbol.asTerm)
      else denot match {
        case denot: SymDenotation if denot.isCompleted => withSig(prefix, name, denot.signature)
        case _ => all(prefix, name)
      }
    } withDenot denot

    /** Create a non-member term ref (which cannot be reloaded using `member`),
     *  with given prefix, name, and signature
     */
    def withFixedSym(prefix: Type, name: TermName, sym: TermSymbol)(implicit ctx: Context): TermRef =
      unique(new TermRefWithFixedSym(prefix, name, sym))

    /** Create a term ref referring to given symbol with given name, taking the signature
     *  from the symbol if it is completed, or creating a term ref without
     *  signature, if symbol is not yet completed. This is very similar to TermRef(Type, Symbol),
     *  except for two differences:
     *  (1) The symbol might not yet have a denotation, so the name needs to be given explicitly.
     *  (2) The name in the term ref need not be the same as the name of the Symbol.
     */
    def withSymAndName(prefix: Type, sym: TermSymbol, name: TermName)(implicit ctx: Context): TermRef =
      if ((prefix eq NoPrefix) || sym.isFresh || ctx.erasedTypes)
        withFixedSym(prefix, name, sym)
      else if (sym.defRunId != NoRunId && sym.isCompleted)
        withSig(prefix, name, sym.signature) withSym (sym, sym.signature)
      else
        all(prefix, name) withSym (sym, Signature.NotAMethod)

    /** Create a term ref to given symbol, taking the signature from the symbol
     *  (which must be completed).
     */
    def withSig(prefix: Type, sym: TermSymbol)(implicit ctx: Context): TermRef =
      if ((prefix eq NoPrefix) || sym.isFresh || ctx.erasedTypes) withFixedSym(prefix, sym.name, sym)
      else withSig(prefix, sym.name, sym.signature).withSym(sym, sym.signature)

    /** Create a term ref with given prefix, name and signature */
    def withSig(prefix: Type, name: TermName, sig: Signature)(implicit ctx: Context): TermRef =
      unique(new TermRefWithSignature(prefix, name, sig))

    /** Create a term ref with given prefix, name, signature, and initial denotation */
    def withSigAndDenot(prefix: Type, name: TermName, sig: Signature, denot: Denotation)(implicit ctx: Context): TermRef = {
      if ((prefix eq NoPrefix) || denot.symbol.isFresh || ctx.erasedTypes)
        withFixedSym(prefix, denot.symbol.asTerm.name, denot.symbol.asTerm)
      else
        withSig(prefix, name, sig)
    } withDenot denot
  }

  object TypeRef {
    /** Create type ref with given prefix and name */
    def apply(prefix: Type, name: TypeName)(implicit ctx: Context): TypeRef =
      ctx.uniqueNamedTypes.enterIfNew(prefix, name).asInstanceOf[TypeRef]

    /** Create type ref to given symbol */
    def apply(prefix: Type, sym: TypeSymbol)(implicit ctx: Context): TypeRef =
      withSymAndName(prefix, sym, sym.name)

    /** Create a non-member type ref  (which cannot be reloaded using `member`),
     *  with given prefix, name, and symbol.
     */
    def withFixedSym(prefix: Type, name: TypeName, sym: TypeSymbol)(implicit ctx: Context): TypeRef =
      unique(new TypeRefWithFixedSym(prefix, name, sym))

    /** Create a type ref referring to given symbol with given name.
     *  This is very similar to TypeRef(Type, Symbol),
     *  except for two differences:
     *  (1) The symbol might not yet have a denotation, so the name needs to be given explicitly.
     *  (2) The name in the type ref need not be the same as the name of the Symbol.
     */
    def withSymAndName(prefix: Type, sym: TypeSymbol, name: TypeName)(implicit ctx: Context): TypeRef =
      if ((prefix eq NoPrefix) || sym.isFresh) withFixedSym(prefix, name, sym)
      else apply(prefix, name).withSym(sym, Signature.NotAMethod)

    /** Create a type ref with given name and initial denotation */
    def apply(prefix: Type, name: TypeName, denot: Denotation)(implicit ctx: Context): TypeRef = {
      if ((prefix eq NoPrefix) || denot.symbol.isFresh) apply(prefix, denot.symbol.asType)
      else apply(prefix, name)
    } withDenot denot
  }

  // --- Other SingletonTypes: ThisType/SuperType/ConstantType ---------------------------

  /** The type cls.this
   *  @param tref    A type ref which indicates the class `cls`.
   *  Note: we do not pass a class symbol directly, because symbols
   *  do not survive runs whereas typerefs do.
   */
  abstract case class ThisType(tref: TypeRef) extends CachedProxyType with SingletonType {
    def cls(implicit ctx: Context): ClassSymbol = tref.stableInRunSymbol.asClass
    override def underlying(implicit ctx: Context): Type =
      if (ctx.erasedTypes) tref else cls.classInfo.selfType
    override def computeHash = doHash(tref)
  }

  final class CachedThisType(tref: TypeRef) extends ThisType(tref)

  object ThisType {
    /** Normally one should use ClassSymbol#thisType instead */
    def raw(tref: TypeRef)(implicit ctx: Context) =
      unique(new CachedThisType(tref))
  }

  /** The type of a super reference cls.super where
   *  `thistpe` is cls.this and `supertpe` is the type of the value referenced
   *  by `super`.
   */
  abstract case class SuperType(thistpe: Type, supertpe: Type) extends CachedProxyType with SingletonType {
    override def underlying(implicit ctx: Context) = supertpe
    def derivedSuperType(thistpe: Type, supertpe: Type)(implicit ctx: Context) =
      if ((thistpe eq this.thistpe) && (supertpe eq this.supertpe)) this
      else SuperType(thistpe, supertpe)
    override def computeHash = doHash(thistpe, supertpe)
  }

  final class CachedSuperType(thistpe: Type, supertpe: Type) extends SuperType(thistpe, supertpe)

  object SuperType {
    def apply(thistpe: Type, supertpe: Type)(implicit ctx: Context): Type = {
      assert(thistpe != NoPrefix)
      unique(new CachedSuperType(thistpe, supertpe))
    }
  }

  /** A constant type with  single `value`. */
  abstract case class ConstantType(value: Constant) extends CachedProxyType with SingletonType {
    override def underlying(implicit ctx: Context) = value.tpe
    override def computeHash = doHash(value)
  }

  final class CachedConstantType(value: Constant) extends ConstantType(value)

  object ConstantType {
    def apply(value: Constant)(implicit ctx: Context) = {
      assertUnerased()
      unique(new CachedConstantType(value))
    }
  }

  case class LazyRef(refFn: () => Type) extends UncachedProxyType with ValueType {
    lazy val ref = refFn()
    override def underlying(implicit ctx: Context) = ref
    override def toString = s"LazyRef($ref)"
  }

  // --- Refined Type ---------------------------------------------------------

  /** A refined type parent { refinement }
   *  @param refinedName  The name of the refinement declaration
   *  @param infoFn: A function that produces the info of the refinement declaration,
   *                 given the refined type itself.
   */
  abstract case class RefinedType(parent: Type, refinedName: Name)
    extends CachedProxyType with BindingType with ValueType {

    val refinedInfo: Type

    override def underlying(implicit ctx: Context) = parent

    private def checkInst(implicit ctx: Context): this.type = {
      if (Config.checkLambdaVariance)
        refinedInfo match {
          case refinedInfo: TypeBounds if refinedInfo.variance != 0 && refinedName.isLambdaArgName =>
            val cls = parent.LambdaClass(forcing = false)
            if (cls.exists)
              assert(refinedInfo.variance == cls.typeParams.apply(refinedName.lambdaArgIndex).variance,
                  s"variance mismatch for $this, $cls, ${cls.typeParams}, ${cls.typeParams.apply(refinedName.lambdaArgIndex).variance}, ${refinedInfo.variance}")
          case _ =>
        }
      this
    }

    /** Derived refined type, with a twist: A refinement with a higher-kinded type param placeholder
     *  is transformed to a refinement of the original type parameter if that one exists.
     */
    def derivedRefinedType(parent: Type, refinedName: Name, refinedInfo: Type)(implicit ctx: Context): RefinedType = {
      lazy val underlyingTypeParams = parent.rawTypeParams

      if ((parent eq this.parent) && (refinedName eq this.refinedName) && (refinedInfo eq this.refinedInfo))
        this
      else if (   refinedName.isLambdaArgName
               //&& { println(s"deriving $refinedName $parent $underlyingTypeParams"); true }
               && refinedName.lambdaArgIndex < underlyingTypeParams.length
               && !parent.isLambda)
        derivedRefinedType(parent.EtaExpand, refinedName, refinedInfo)
      else
        RefinedType(parent, refinedName, rt => refinedInfo.substThis(this, RefinedThis(rt)))
    }

    override def equals(that: Any) = that match {
      case that: RefinedType =>
        this.parent == that.parent &&
        this.refinedName == that.refinedName &&
        this.refinedInfo == that.refinedInfo
      case _ =>
        false
    }
    override def computeHash = doHash(refinedName, refinedInfo, parent)
    override def toString = s"RefinedType($parent, $refinedName, $refinedInfo)"
  }

  class CachedRefinedType(parent: Type, refinedName: Name, infoFn: RefinedType => Type) extends RefinedType(parent, refinedName) {
    val refinedInfo = infoFn(this)
  }

  class PreHashedRefinedType(parent: Type, refinedName: Name, override val refinedInfo: Type, hc: Int)
  extends RefinedType(parent, refinedName) {
    myHash = hc
    override def computeHash = unsupported("computeHash")
  }

  object RefinedType {
    def make(parent: Type, names: List[Name], infoFns: List[RefinedType => Type])(implicit ctx: Context): Type =
      if (names.isEmpty) parent
      else make(RefinedType(parent, names.head, infoFns.head), names.tail, infoFns.tail)

    def apply(parent: Type, name: Name, infoFn: RefinedType => Type)(implicit ctx: Context): RefinedType = {
      assert(!ctx.erasedTypes)
      ctx.base.uniqueRefinedTypes.enterIfNew(new CachedRefinedType(parent, name, infoFn)).checkInst
    }

    def apply(parent: Type, name: Name, info: Type)(implicit ctx: Context): RefinedType = {
      assert(!ctx.erasedTypes)
      ctx.base.uniqueRefinedTypes.enterIfNew(parent, name, info).checkInst
    }
  }

  // --- AndType/OrType ---------------------------------------------------------------

  trait AndOrType extends ValueType { // todo: check where we can simplify using AndOrType
    def tp1: Type
    def tp2: Type
    def isAnd: Boolean
    def derivedAndOrType(tp1: Type, tp2: Type)(implicit ctx: Context): Type  // needed?
  }

  abstract case class AndType(tp1: Type, tp2: Type) extends CachedGroundType with AndOrType {

    def isAnd = true

    def derivedAndType(tp1: Type, tp2: Type)(implicit ctx: Context): Type =
      if ((tp1 eq this.tp1) && (tp2 eq this.tp2)) this
      else AndType.make(tp1, tp2)

    def derived_& (tp1: Type, tp2: Type)(implicit ctx: Context): Type =
      if ((tp1 eq this.tp1) && (tp2 eq this.tp2)) this
      else tp1 & tp2

    def derivedAndOrType(tp1: Type, tp2: Type)(implicit ctx: Context): Type =
      derivedAndType(tp1, tp2)

    override def computeHash = doHash(tp1, tp2)
  }

  final class CachedAndType(tp1: Type, tp2: Type) extends AndType(tp1, tp2)

  object AndType {
    def apply(tp1: Type, tp2: Type)(implicit ctx: Context) = {
      assert(tp1.isInstanceOf[ValueType] && tp2.isInstanceOf[ValueType])
      unchecked(tp1, tp2)
    }
    def unchecked(tp1: Type, tp2: Type)(implicit ctx: Context) = {
      assertUnerased()
      unique(new CachedAndType(tp1, tp2))
    }
    def make(tp1: Type, tp2: Type)(implicit ctx: Context): Type =
      if (tp1 eq tp2) tp1 else apply(tp1, tp2)
  }

  abstract case class OrType(tp1: Type, tp2: Type) extends CachedGroundType with AndOrType {
    assert(tp1.isInstanceOf[ValueType] && tp2.isInstanceOf[ValueType])

    def isAnd = false

    def derivedOrType(tp1: Type, tp2: Type)(implicit ctx: Context): Type =
      if ((tp1 eq this.tp1) && (tp2 eq this.tp2)) this
      else OrType.make(tp1, tp2)

    def derivedAndOrType(tp1: Type, tp2: Type)(implicit ctx: Context): Type =
      derivedOrType(tp1, tp2)

    override def computeHash = doHash(tp1, tp2)
  }

  final class CachedOrType(tp1: Type, tp2: Type) extends OrType(tp1, tp2)

  object OrType {
    def apply(tp1: Type, tp2: Type)(implicit ctx: Context) = {
      assertUnerased()
      unique(new CachedOrType(tp1, tp2))
    }
    def make(tp1: Type, tp2: Type)(implicit ctx: Context): Type =
      if (tp1 eq tp2) tp1 else apply(tp1, tp2)
  }

  // ----- Method types: MethodType/ExprType/PolyType -------------------------------

  // Note: method types are cached whereas poly types are not. The reason
  // is that most poly types are cyclic via poly params,
  // and therefore two different poly types would never be equal.

  /** A trait that mixes in functionality for signature caching */
  trait MethodicType extends Type {

    private[this] var mySignature: Signature = _
    private[this] var mySignatureRunId: Int = NoRunId

    protected def computeSignature(implicit ctx: Context): Signature

    protected def resultSignature(implicit ctx: Context) = try resultType match {
      case rtp: MethodicType => rtp.signature
      case tp => Signature(tp, isJava = false)
    }
    catch {
      case ex: AssertionError =>
        println(i"failure while taking result signture of $this: $resultType")
        throw ex
    }

    final override def signature(implicit ctx: Context): Signature = {
      if (ctx.runId != mySignatureRunId) {
        mySignature = computeSignature
        mySignatureRunId = ctx.runId
      }
      mySignature
    }
  }

  trait MethodOrPoly extends MethodicType

  abstract case class MethodType(paramNames: List[TermName], paramTypes: List[Type])
      (resultTypeExp: MethodType => Type)
    extends CachedGroundType with BindingType with TermType with MethodOrPoly with NarrowCached { thisMethodType =>

<<<<<<< HEAD
	val resultType_ = resultTypeExp(this)
    override def resultType = resultType_
    assert(resultType != NoType)
=======
    override val resultType = resultTypeExp(this)
    assert(resultType.exists)
>>>>>>> 7978a5f6
    def isJava = false
    def isImplicit = false

	// LUB of arguments previously applied to polyread parameters
	var resultModifier: TransitiveMutabilityTypes.Tmt = TransitiveMutabilityTypes.UnannotatedTmt()

    private[this] var myIsDependent: Boolean = _
    private[this] var myIsDepKnown = false

    /** Does result type contain references to parameters of this method type?
     */
    def isDependent(implicit ctx: Context) = {
      if (!myIsDepKnown) {
        val isDepAcc = new TypeAccumulator[Boolean] {
          def apply(x: Boolean, tp: Type) = x || {
            tp match {
              case MethodParam(`thisMethodType`, _) => true
              case tp @ TypeRef(MethodParam(`thisMethodType`, _), name) =>
                tp.info match { // follow type arguments to avoid dependency
                  case TypeBounds(lo, hi) if lo eq hi => apply(x, hi)
                  case _ => true
                }
              case _ =>
                foldOver(x, tp)
            }
          }
        }
        myIsDependent = isDepAcc(false, resultType)
        myIsDepKnown = true
      }
      myIsDependent
    }

    protected def computeSignature(implicit ctx: Context): Signature =
      resultSignature.prepend(paramTypes, isJava)

    def derivedMethodType(paramNames: List[TermName], paramTypes: List[Type], restpe: Type)(implicit ctx: Context) =
      if ((paramNames eq this.paramNames) && (paramTypes eq this.paramTypes) && (restpe eq this.resultType)) this
      else {
        val restpeFn = (x: MethodType) => restpe.subst(this, x)
        if (isJava) JavaMethodType(paramNames, paramTypes)(restpeFn)
        else if (isImplicit) ImplicitMethodType(paramNames, paramTypes)(restpeFn)
        else MethodType(paramNames, paramTypes)(restpeFn)
      }

	  // TODO: change instantiate to handle type mods: actually, just change resultType... but we need to know the arguments.
    def instantiate(argTypes: => List[Type])(implicit ctx: Context): Type =
      if (isDependent) resultType.substParams(this, argTypes)
      else resultType

    override def equals(that: Any) = that match {
      case that: MethodType =>
        this.paramNames == that.paramNames &&
        this.paramTypes == that.paramTypes &&
        this.resultType == that.resultType
      case _ =>
        false
    }
	
	/*def copyWithResultModifier(resultMod: Mutability.Tmt)(implicit ctx: Context): MethodType = {
		val derivedMethod = {
			val restpeFn = (x: MethodType) => this.resultType.subst(this, x)
			if (isJava) JavaMethodType(paramNames, paramTypes)(restpeFn)
			else if (isImplicit) ImplicitMethodType(paramNames, paramTypes)(restpeFn)
			else MethodType(paramNames, paramTypes)(restpeFn)
		}
		derivedMethod.resultModifier = resultMod
		derivedMethod
	 }*/

    override def computeHash = doHash(paramNames, resultType, paramTypes)

    protected def prefixString = "MethodType"
    override def toString = s"$prefixString($paramNames, $paramTypes, $resultType)"
  }

  final class CachedMethodType(paramNames: List[TermName], paramTypes: List[Type])(resultTypeExp: MethodType => Type)
    extends MethodType(paramNames, paramTypes)(resultTypeExp) {
    override def equals(that: Any) = super.equals(that) && that.isInstanceOf[CachedMethodType]
  }

  final class JavaMethodType(paramNames: List[TermName], paramTypes: List[Type])(resultTypeExp: MethodType => Type)
    extends MethodType(paramNames, paramTypes)(resultTypeExp) {
    override def isJava = true
    override def equals(that: Any) = super.equals(that) && that.isInstanceOf[JavaMethodType]
    override def computeHash = addDelta(super.computeHash, 1)
    override protected def prefixString = "JavaMethodType"
  }

  final class ImplicitMethodType(paramNames: List[TermName], paramTypes: List[Type])(resultTypeExp: MethodType => Type)
    extends MethodType(paramNames, paramTypes)(resultTypeExp) {
    override def isImplicit = true
    override def equals(that: Any) = super.equals(that) && that.isInstanceOf[ImplicitMethodType]
    override def computeHash = addDelta(super.computeHash, 2)
    override protected def prefixString = "ImplicitMethodType"
  }

  abstract class MethodTypeCompanion {
    def apply(paramNames: List[TermName], paramTypes: List[Type])(resultTypeExp: MethodType => Type)(implicit ctx: Context): MethodType
    def apply(paramNames: List[TermName], paramTypes: List[Type], resultType: Type)(implicit ctx: Context): MethodType =
      apply(paramNames, paramTypes)(_ => resultType)
    def apply(paramTypes: List[Type])(resultTypeExp: MethodType => Type)(implicit ctx: Context): MethodType =
      apply(nme.syntheticParamNames(paramTypes.length), paramTypes)(resultTypeExp)
    def apply(paramTypes: List[Type], resultType: Type)(implicit ctx: Context): MethodType =
      apply(nme.syntheticParamNames(paramTypes.length), paramTypes, resultType)
    def fromSymbols(params: List[Symbol], resultType: Type)(implicit ctx: Context) = {
      def paramInfo(param: Symbol): Type = param.info match {
        case AnnotatedType(annot, tp) if annot matches defn.RepeatedAnnot =>
          tp.translateParameterized(defn.SeqClass, defn.RepeatedParamClass)
        case tp =>
          tp
      }
      def transformResult(mt: MethodType) =
        resultType.subst(params, (0 until params.length).toList map (MethodParam(mt, _)))
      apply(params map (_.name.asTermName), params map paramInfo)(transformResult _)
    }
  }

  object MethodType extends MethodTypeCompanion {
    def apply(paramNames: List[TermName], paramTypes: List[Type])(resultTypeExp: MethodType => Type)(implicit ctx: Context) =
      unique(new CachedMethodType(paramNames, paramTypes)(resultTypeExp))
  }

  object JavaMethodType extends MethodTypeCompanion {
    def apply(paramNames: List[TermName], paramTypes: List[Type])(resultTypeExp: MethodType => Type)(implicit ctx: Context) =
      unique(new JavaMethodType(paramNames, paramTypes)(resultTypeExp))
  }

  object ImplicitMethodType extends MethodTypeCompanion {
    def apply(paramNames: List[TermName], paramTypes: List[Type])(resultTypeExp: MethodType => Type)(implicit ctx: Context) =
      unique(new ImplicitMethodType(paramNames, paramTypes)(resultTypeExp))
  }

  abstract case class ExprType(override val resultType: Type)
  extends CachedProxyType with TermType with MethodicType {
    override def underlying(implicit ctx: Context): Type = resultType
    protected def computeSignature(implicit ctx: Context): Signature = resultSignature
    def derivedExprType(resultType: Type)(implicit ctx: Context) =
      if (resultType eq this.resultType) this else ExprType(resultType)
    override def computeHash = doHash(resultType)
  }

  final class CachedExprType(resultType: Type) extends ExprType(resultType)

  object ExprType {
    def apply(resultType: Type)(implicit ctx: Context) = {
      assertUnerased()
      unique(new CachedExprType(resultType))
    }
  }

  case class PolyType(paramNames: List[TypeName])(paramBoundsExp: PolyType => List[TypeBounds], resultTypeExp: PolyType => Type)
    extends CachedGroundType with BindingType with TermType with MethodOrPoly {

    val paramBounds = paramBoundsExp(this)
    override val resultType = resultTypeExp(this)

    protected def computeSignature(implicit ctx: Context) = resultSignature

    def instantiate(argTypes: List[Type])(implicit ctx: Context): Type =
      resultType.substParams(this, argTypes)

    def instantiateBounds(argTypes: List[Type])(implicit ctx: Context): List[TypeBounds] =
      paramBounds.mapConserve(_.substParams(this, argTypes).bounds)

    def derivedPolyType(paramNames: List[TypeName], paramBounds: List[TypeBounds], restpe: Type)(implicit ctx: Context) =
      if ((paramNames eq this.paramNames) && (paramBounds eq this.paramBounds) && (restpe eq this.resultType)) this
      else copy(paramNames, paramBounds, restpe)

    def copy(paramNames: List[TypeName], paramBounds: List[TypeBounds], restpe: Type)(implicit ctx: Context) =
      PolyType(paramNames)(
          x => paramBounds mapConserve (_.subst(this, x).bounds),
          x => restpe.subst(this, x))

    // need to override hashCode and equals to be object identity
    // because paramNames by itself is not discriminatory enough
    override def equals(other: Any) = this eq other.asInstanceOf[AnyRef]
    override def computeHash = identityHash

    override def toString = s"PolyType($paramNames, $paramBounds, $resultType)"
  }

  object PolyType {
    def fromSymbols(tparams: List[Symbol], resultType: Type)(implicit ctx: Context) =
      if (tparams.isEmpty) resultType
      else {
        def transform(pt: PolyType, tp: Type) =
          tp.subst(tparams, (0 until tparams.length).toList map (PolyParam(pt, _)))
        apply(tparams map (_.name.asTypeName))(
          pt => tparams map (tparam => transform(pt, tparam.info).bounds),
          pt => transform(pt, resultType))
      }
  }

  // ----- Bound types: MethodParam, PolyParam, RefinedThis --------------------------

  abstract class BoundType extends CachedProxyType with ValueType {
    type BT <: BindingType
    def binder: BT
    // Dotty deviation: copyBoundType was copy, but
    // dotty generates copy methods always automatically, and therefore
    // does not accept same-named method definitions in subclasses.
    // Scala2x, on the other hand, requires them (not sure why!)
    def copyBoundType(bt: BT): Type
  }

  abstract class ParamType extends BoundType {
    def paramNum: Int
  }

  abstract case class MethodParam(binder: MethodType, paramNum: Int) extends ParamType with SingletonType {
    type BT = MethodType
    override def underlying(implicit ctx: Context): Type = binder.paramTypes(paramNum)
    def copyBoundType(bt: BT) = new MethodParamImpl(bt, paramNum)

    // need to customize hashCode and equals to prevent infinite recursion for dep meth types.
    override def computeHash = addDelta(System.identityHashCode(binder), paramNum)
    override def equals(that: Any) = that match {
      case that: MethodParam =>
        (this.binder eq that.binder) && this.paramNum == that.paramNum
      case _ =>
        false
    }

    override def toString = s"MethodParam(${binder.paramNames(paramNum)})"
  }

  class MethodParamImpl(binder: MethodType, paramNum: Int) extends MethodParam(binder, paramNum)

  object MethodParam {
    def apply(binder: MethodType, paramNum: Int)(implicit ctx: Context): MethodParam = {
      assertUnerased()
      new MethodParamImpl(binder, paramNum)
    }
  }

  case class PolyParam(binder: PolyType, paramNum: Int) extends ParamType {
    type BT = PolyType
    def copyBoundType(bt: BT) = PolyParam(bt, paramNum)

    /** Looking only at the structure of `bound`, is one of the following true?
     *     - fromBelow and param <:< bound
     *     - !fromBelow and param >:> bound
     */
    def occursIn(bound: Type, fromBelow: Boolean)(implicit ctx: Context): Boolean = bound.stripTypeVar match {
      case bound: PolyParam => bound == this
      case bound: AndOrType =>
        def occ1 = occursIn(bound.tp1, fromBelow)
        def occ2 = occursIn(bound.tp2, fromBelow)
        if (fromBelow == bound.isAnd) occ1 && occ2 else occ1 || occ2
      case _ => false
    }

    override def underlying(implicit ctx: Context): Type = binder.paramBounds(paramNum)
    // no customized hashCode/equals needed because cycle is broken in PolyType
    override def toString = s"PolyParam(${binder.paramNames(paramNum)})"

    override def computeHash = doHash(paramNum, binder)
  }

  case class RefinedThis(binder: RefinedType) extends BoundType with SingletonType {
    type BT = RefinedType
    override def underlying(implicit ctx: Context) = binder.parent
    def copyBoundType(bt: BT) = RefinedThis(bt)

    // need to customize hashCode and equals to prevent infinite recursion for
    // refinements that refer to the refinement type via this
    override def computeHash = addDelta(binder.identityHash, 41)
    override def equals(that: Any) = that match {
      case that: RefinedThis => this.binder eq that.binder
      case _ => false
    }
    override def toString = s"RefinedThis(${binder.hashCode})"
  }

  // ------------ Type variables ----------------------------------------

  /** A type variable is essentially a switch that models some part of a substitution.
   *  It is first linked to `origin`, a poly param that's in the current constraint set.
   *  It can then be (once) instantiated to some other type. The instantiation is
   *  recorded in the type variable itself, or else, if the current type state
   *  is different from the variable's creation state (meaning unrolls are possible)
   *  in the current typer state. Every type variable is referred to by exactly
   *  one inferred type parameter in a TypeApply tree.
   *
   *  @param  origin        The parameter that's tracked by the type variable.
   *  @param  creatorState  The typer state in which the variable was created.
   *  @param  owningTree    The function part of the TypeApply tree tree that introduces
   *                        the type variable.
   */
  final class TypeVar(val origin: PolyParam, creatorState: TyperState, val owningTree: untpd.Tree) extends CachedProxyType with ValueType {

    /** The permanent instance type of the the variable, or NoType is none is given yet */
    private[core] var inst: Type = NoType

    /** The state owning the variable. This is at first `creatorState`, but it can
     *  be changed to an enclosing state on a commit.
     */
    private[core] var owningState = creatorState

    /** The instance type of this variable, or NoType if the variable is currently
     *  uninstantiated
     */
    def instanceOpt(implicit ctx: Context): Type =
      if (inst.exists) inst else ctx.typerState.instType(this)

    /** Is the variable already instantiated? */
    def isInstantiated(implicit ctx: Context) = instanceOpt.exists

    /** Instantiate variable with given type */
    private def instantiateWith(tp: Type)(implicit ctx: Context): Type = {
      assert(tp ne this, s"self instantiation of ${tp.show}, constraint = ${ctx.typerState.constraint.show}")
      typr.println(s"instantiating ${this.show} with ${tp.show}")
      assert(ctx.typerState.constraint contains this) // !!! DEBUG
      if ((ctx.typerState eq owningState) && !ctx.typeComparer.subtypeCheckInProgress)
        inst = tp
      ctx.typerState.constraint = ctx.typerState.constraint.replace(origin, tp)
      tp
    }

    /** Instantiate variable from the constraints over its `origin`.
     *  If `fromBelow` is true, the variable is instantiated to the lub
     *  of its lower bounds in the current constraint; otherwise it is
     *  instantiated to the glb of its upper bounds. However, a lower bound
     *  instantiation can be a singleton type only if the upper bound
     *  is also a singleton type.
     */
    def instantiate(fromBelow: Boolean)(implicit ctx: Context): Type = {
      def upperBound = ctx.typerState.constraint.bounds(origin).hi
      def isSingleton(tp: Type): Boolean = tp match {
        case tp: SingletonType => true
        case AndType(tp1, tp2) => isSingleton(tp1) | isSingleton(tp2)
        case OrType(tp1, tp2) => isSingleton(tp1) & isSingleton(tp2)
        case _ => false
      }
      def isFullyDefined(tp: Type): Boolean = tp match {
        case tp: TypeVar => tp.isInstantiated && isFullyDefined(tp.instanceOpt)
        case tp: TypeProxy => isFullyDefined(tp.underlying)
        case tp: AndOrType => isFullyDefined(tp.tp1) && isFullyDefined(tp.tp2)
        case _ => true
      }
      def isOrType(tp: Type): Boolean = tp.stripTypeVar.dealias match {
        case tp: OrType => true
        case AndType(tp1, tp2) => isOrType(tp1) | isOrType(tp2)
        case RefinedType(parent, _) => isOrType(parent)
        case WildcardType(bounds: TypeBounds) => isOrType(bounds.hi)
        case _ => false
      }

      // First, solve the constraint.
      var inst = ctx.typeComparer.approximation(origin, fromBelow)

      // Then, approximate by (1.) and (2.) and simplify as follows.
      // 1. If instance is from below and is a singleton type, yet
      // upper bound is not a singleton type, widen the instance.
      if (fromBelow && isSingleton(inst) && !isSingleton(upperBound))
        inst = inst.widen

      inst = inst.simplified

      // 2. If instance is from below and is a fully-defined union type, yet upper bound
      // is not a union type, approximate the union type from above by an intersection
      // of all common base types.
      if (fromBelow && isOrType(inst) && isFullyDefined(inst) && !isOrType(upperBound))
        inst = inst.approximateUnion

      instantiateWith(inst)
    }

    /** Unwrap to instance (if instantiated) or origin (if not), until result
     *  is no longer a TypeVar
     */
    override def stripTypeVar(implicit ctx: Context): Type = {
      val inst = instanceOpt
      if (inst.exists) inst.stripTypeVar else origin
    }

    /** If the variable is instantiated, its instance, otherwise its origin */
    override def underlying(implicit ctx: Context): Type = {
      val inst = instanceOpt
      if (inst.exists) inst
      else {
        ctx.typerState.ephemeral = true
        origin
      }
    }

    override def computeHash: Int = identityHash
    override def equals(that: Any) = this eq that.asInstanceOf[AnyRef]

    override def toString = {
      def instStr = if (inst.exists) s" -> $inst" else ""
      s"TypeVar($origin$instStr)"
    }
  }

  // ------ ClassInfo, Type Bounds ------------------------------------------------------------

  /** Roughly: the info of a class during a period.
   *  @param prefix       The prefix on which parents, decls, and selfType need to be rebased.
   *  @param cls          The class symbol.
   *  @param classParents The parent types of this class.
   *                      These are all normalized to be TypeRefs by moving any refinements
   *                      to be member definitions of the class itself.
   *  @param decls        The symbols defined directly in this class.
   *  @param selfInfo     The type of `this` in this class, if explicitly given,
   *                      NoType otherwise. If class is compiled from source, can also
   *                      be a reference to the self symbol containing the type.
   */
  abstract case class ClassInfo(
      prefix: Type,
      cls: ClassSymbol,
      classParents: List[TypeRef],
      decls: Scope,
      selfInfo: DotClass /* should be: Type | Symbol */) extends CachedGroundType with TypeType {

    /** The self type of a class is the conjunction of
     *   - the explicit self type if given (or the info of a given self symbol), and
     *   - the fully applied reference to the class itself.
     */
    def selfType(implicit ctx: Context): Type = {
      if (selfTypeCache == null) {
        def fullRef = fullyAppliedRef(cls.typeRef, cls.typeParams)
        def withFullRef(tp: Type): Type =
          if (ctx.erasedTypes) fullRef else AndType(tp, fullRef)
        selfTypeCache = selfInfo match {
          case NoType =>
            fullRef
          case tp: Type =>
            if (cls is Module) tp else withFullRef(tp)
          case self: Symbol =>
            assert(!(cls is Module))
            withFullRef(self.info)
        }
      }
      selfTypeCache
    }

    private var selfTypeCache: Type = null

    private def fullyAppliedRef(base: Type, tparams: List[TypeSymbol])(implicit ctx: Context): Type = tparams match {
      case tparam :: tparams1 =>
        fullyAppliedRef(
          RefinedType(base, tparam.name, TypeRef(cls.thisType, tparam).toBounds(tparam)),
          tparams1)
      case nil =>
        base
    }

    def rebase(tp: Type)(implicit ctx: Context): Type =
      if ((prefix eq cls.owner.thisType) || !cls.owner.isClass || ctx.erasedTypes) tp
      else tp.substThis(cls.owner.asClass, prefix)

    private var typeRefCache: Type = null

    def typeRef(implicit ctx: Context): Type = {
      def clsDenot = if (prefix eq cls.owner.thisType) cls.denot else cls.denot.copySymDenotation(info = this)
      if (typeRefCache == null)
        typeRefCache =
          if ((cls is PackageClass) || cls.owner.isTerm) prefix select cls
          else prefix select (cls.name, clsDenot)
      typeRefCache
    }

    // cached because baseType needs parents
    private var parentsCache: List[TypeRef] = null

    /** The parent type refs as seen from the given prefix */
    override def parents(implicit ctx: Context): List[TypeRef] = {
      if (parentsCache == null)
        parentsCache = cls.classParents.mapConserve(rebase(_).asInstanceOf[TypeRef])
      parentsCache
    }

    /** The parent types with all type arguments */
    def instantiatedParents(implicit ctx: Context): List[Type] =
      parents mapConserve { pref =>
        ((pref: Type) /: pref.classSymbol.typeParams) { (parent, tparam) =>
          val targSym = decls.lookup(tparam.name)
          if (targSym.exists) RefinedType(parent, targSym.name, targSym.info)
          else parent
        }
      }

    def derivedClassInfo(prefix: Type)(implicit ctx: Context) =
      if (prefix eq this.prefix) this
      else ClassInfo(prefix, cls, classParents, decls, selfInfo)

    def derivedClassInfo(prefix: Type = this.prefix, classParents: List[TypeRef] = classParents, decls: Scope = this.decls, selfInfo: DotClass = this.selfInfo)(implicit ctx: Context) =
      if ((prefix eq this.prefix) && (classParents eq this.classParents) && (decls eq this.decls) && (selfInfo eq this.selfInfo)) this
      else ClassInfo(prefix, cls, classParents, decls, selfInfo)

    override def computeHash = doHash(cls, prefix)

    override def toString = s"ClassInfo($prefix, $cls)"
  }

  final class CachedClassInfo(prefix: Type, cls: ClassSymbol, classParents: List[TypeRef], decls: Scope, selfInfo: DotClass)
    extends ClassInfo(prefix, cls, classParents, decls, selfInfo)

  object ClassInfo {
    def apply(prefix: Type, cls: ClassSymbol, classParents: List[TypeRef], decls: Scope, selfInfo: DotClass = NoType)(implicit ctx: Context) =
      unique(new CachedClassInfo(prefix, cls, classParents, decls, selfInfo))
  }

  /** Type bounds >: lo <: hi */
  abstract case class TypeBounds(lo: Type, hi: Type) extends CachedProxyType with TypeType {

    assert(lo.isInstanceOf[TermType])
    assert(hi.isInstanceOf[TermType])

    def variance: Int = 0

    override def underlying(implicit ctx: Context): Type = hi

    def derivedTypeBounds(lo: Type, hi: Type, variance: Int = this.variance)(implicit ctx: Context) =
      if ((lo eq this.lo) && (hi eq this.hi) && (variance == this.variance)) this
      else TypeBounds(lo, hi, variance)

    /** pre: this is a type alias */
    def derivedTypeAlias(tp: Type, variance: Int = this.variance)(implicit ctx: Context) =
      if (lo eq tp) this
      else TypeAlias(tp, variance)

    /** If this is an alias, a derived alias with the new variance,
     *  Otherwise the type itself.
     */
    def withVariance(variance: Int)(implicit ctx: Context) =
      if (lo ne hi) this
      else derivedTypeBounds(lo, hi, variance)

    def contains(tp: Type)(implicit ctx: Context) = tp match {
      case tp: TypeBounds => lo <:< tp.lo && tp.hi <:< hi
      case _ => lo <:< tp && tp <:< hi
    }

    def & (that: TypeBounds)(implicit ctx: Context): TypeBounds = {
      val v = this commonVariance that
      if (v != 0 && (this.lo eq this.hi) && (that.lo eq that.hi))
        if (v > 0) derivedTypeAlias(this.hi & that.hi, v)
        else derivedTypeAlias(this.lo | that.lo, v)
      else derivedTypeBounds(this.lo | that.lo, this.hi & that.hi, v)
    }

    def | (that: TypeBounds)(implicit ctx: Context): TypeBounds = {
      val v = this commonVariance that
      if (v != 0 && (this.lo eq this.hi) && (that.lo eq that.hi))
        if (v > 0) derivedTypeAlias(this.hi | that.hi, v)
        else derivedTypeAlias(this.lo & that.lo, v)
      else derivedTypeBounds(this.lo & that.lo, this.hi | that.hi, v)
    }

    override def & (that: Type)(implicit ctx: Context) = that match {
      case that: TypeBounds => this & that
      case _ => super.& (that)
    }

    override def | (that: Type)(implicit ctx: Context) = that match {
      case that: TypeBounds => this | that
      case _ => super.| (that)
    }

    /** If this type and that type have the same variance, this variance, otherwise 0 */
    final def commonVariance(that: TypeBounds): Int = (this.variance + that.variance) / 2

    override def toString =
      if (lo eq hi) s"TypeAlias($lo)" else s"TypeBounds($lo, $hi)"

    override def computeHash = unsupported("computeHash")
  }

  class CachedTypeBounds(lo: Type, hi: Type, hc: Int) extends TypeBounds(lo, hi) {
    myHash = hc
  }

  final class CoTypeBounds(lo: Type, hi: Type, hc: Int) extends CachedTypeBounds(lo, hi, hc) {
    override def variance = 1
    override def toString = "Co" + super.toString
  }

  final class ContraTypeBounds(lo: Type, hi: Type, hc: Int) extends CachedTypeBounds(lo, hi, hc) {
    override def variance = -1
    override def toString = "Contra" + super.toString
  }

  object TypeBounds {
    def apply(lo: Type, hi: Type, variance: Int = 0)(implicit ctx: Context): TypeBounds =
      ctx.uniqueTypeBounds.enterIfNew(lo, hi, variance)
    def empty(implicit ctx: Context) = apply(defn.NothingType, defn.AnyType)
    def upper(hi: Type, variance: Int = 0)(implicit ctx: Context) = apply(defn.NothingType, hi, variance)
    def lower(lo: Type, variance: Int = 0)(implicit ctx: Context) = apply(lo, defn.AnyType, variance)
  }

  object TypeAlias {
    def apply(tp: Type, variance: Int = 0)(implicit ctx: Context) = TypeBounds(tp, tp, variance)
    def unapply(tp: Type): Option[Type] = tp match {
      case TypeBounds(lo, hi) if lo eq hi => Some(lo)
      case _ => None
    }
  }

  // ----- Annotated and Import types -----------------------------------------------

  /** An annotated type tpe @ annot */
  case class AnnotatedType(annot: Annotation, tpe: Type)
      extends UncachedProxyType with ValueType {
	  
    // todo: cache them? but this makes only sense if annotations and trees are also cached.
    override def underlying(implicit ctx: Context): Type = tpe
    def derivedAnnotatedType(annot: Annotation, tpe: Type) =
      if ((annot eq this.annot) && (tpe eq this.tpe)) this
      else AnnotatedType(annot, tpe)
  }

  object AnnotatedType {
    def make(annots: List[Annotation], underlying: Type) =
      if (annots.isEmpty) underlying
      else (underlying /: annots)((tp, ann) => AnnotatedType(ann, tp))
  }

  // Special type objects and classes -----------------------------------------------------

  /** The type of an erased array */
  abstract case class JavaArrayType(elemType: Type) extends CachedGroundType with ValueType {
    override def computeHash = doHash(elemType)
    def derivedJavaArrayType(elemtp: Type)(implicit ctx: Context) =
      if (elemtp eq this.elemType) this else JavaArrayType(elemtp)
  }
  final class CachedJavaArrayType(elemType: Type) extends JavaArrayType(elemType)
  object JavaArrayType {
    def apply(elemType: Type)(implicit ctx: Context) = unique(new CachedJavaArrayType(elemType))
  }

  /** The type of an import clause tree */
  case class ImportType(expr: Tree) extends UncachedGroundType

  /** Sentinal for "missing type" */
  case object NoType extends CachedGroundType {
    override def exists = false
    override def computeHash = hashSeed
  }

  /** Missing prefix */
  case object NoPrefix extends CachedGroundType {
    override def computeHash = hashSeed
  }

  abstract class ErrorType extends UncachedGroundType with ValueType

  object ErrorType extends ErrorType

  /** Wildcard type, possibly with bounds */
  abstract case class WildcardType(optBounds: Type) extends CachedGroundType with TermType {
    def derivedWildcardType(optBounds: Type)(implicit ctx: Context) =
      if (optBounds eq this.optBounds) this else WildcardType(optBounds.asInstanceOf[TypeBounds])
    override def computeHash = doHash(optBounds)
  }

  final class CachedWildcardType(optBounds: Type) extends WildcardType(optBounds)

  object WildcardType extends WildcardType(NoType) {
    def apply(bounds: TypeBounds)(implicit ctx: Context) = unique(new CachedWildcardType(bounds))
  }

  /** An extractor for single abstract method types.
   *  A type is a SAM type if it is a reference to a class or trait, which
   *
   *   - has a single abstract method with a method type (ExprType
   *     and PolyType not allowed!)
   *   - can be instantiated without arguments or with just () as argument.
   *
   *  The pattern `SAMType(denot)` matches a SAM type, where `denot` is the
   *  denotation of the single abstract method as a member of the type.
   */
  object SAMType {
    def zeroParamClass(tp: Type)(implicit ctx: Context): Type = tp match {
      case tp: ClassInfo =>
        def zeroParams(tp: Type): Boolean = tp match {
          case pt: PolyType => zeroParams(pt.resultType)
          case mt: MethodType => mt.paramTypes.isEmpty && !mt.resultType.isInstanceOf[MethodType]
          case et: ExprType => true
          case _ => false
        }
        if ((tp.cls is Trait) || zeroParams(tp.cls.primaryConstructor.info)) tp // !!! needs to be adapted once traits have parameters
        else NoType
      case tp: TypeRef =>
        zeroParamClass(tp.underlying)
      case tp: RefinedType =>
        zeroParamClass(tp.underlying)
      case tp: TypeBounds =>
        zeroParamClass(tp.underlying)
      case tp: TypeVar =>
        zeroParamClass(tp.underlying)
      case _ =>
        NoType
    }
    def isInstantiatable(tp: Type)(implicit ctx: Context): Boolean = zeroParamClass(tp) match {
      case cinfo: ClassInfo =>
        val tref = tp.narrow
        val selfType = cinfo.selfType.asSeenFrom(tref, cinfo.cls)
        tref <:< selfType
      case _ =>
        false
    }
    def unapply(tp: Type)(implicit ctx: Context): Option[SingleDenotation] =
      if (isInstantiatable(tp)) {
        val absMems = tp.abstractTermMembers
        // println(s"absMems: ${absMems map (_.show) mkString ", "}")
        if (absMems.size == 1)
          absMems.head.info match {
            case mt: MethodType if !mt.isDependent => Some(absMems.head)
            case _ => None
          }
        else if (tp isRef defn.PartialFunctionClass)
          // To maintain compatibility with 2.x, we treat PartialFunction specially,
          // pretending it is a SAM type. In the future it would be better to merge
          // Function and PartialFunction, have Function1 contain a isDefinedAt method
          //     def isDefinedAt(x: T) = true
          // and overwrite that method whenever the function body is a sequence of
          // case clauses.
          absMems.find(_.symbol.name == nme.apply)
        else None
      }
      else None
  }

  // ----- TypeMaps --------------------------------------------------------------------

  abstract class TypeMap(implicit protected val ctx: Context) extends (Type => Type) { thisMap =>

    protected def stopAtStatic = true

    def apply(tp: Type): Type

    protected var variance = 1

    /** Map this function over given type */
    def mapOver(tp: Type): Type = {
      implicit val ctx: Context = this.ctx // Dotty deviation: implicits need explicit type
      tp match {
        case tp: NamedType =>
          if (stopAtStatic && tp.symbol.isStatic) tp
          else tp.derivedSelect(this(tp.prefix))

        case _: ThisType
          | _: BoundType
          | NoPrefix => tp

        case tp: RefinedType =>
          tp.derivedRefinedType(this(tp.parent), tp.refinedName, this(tp.refinedInfo))

        case tp: TypeBounds =>
          def mapOverBounds = {
            val lo = tp.lo
            val hi = tp.hi
            if (lo eq hi) {
              val saved = variance
              variance = variance * tp.variance
              val lo1 = this(lo)
              variance = saved
              tp.derivedTypeAlias(lo1)
            } else {
              variance = -variance
              val lo1 = this(lo)
              variance = -variance
              tp.derivedTypeBounds(lo1, this(hi))
            }
          }
          mapOverBounds

        case tp: MethodType =>
          def mapOverMethod = {
            variance = -variance
            val ptypes1 = tp.paramTypes mapConserve this
            variance = -variance
            tp.derivedMethodType(tp.paramNames, ptypes1, this(tp.resultType))
          }
          mapOverMethod

        case tp: ExprType =>
          tp.derivedExprType(this(tp.resultType))

        case tp: PolyType =>
          def mapOverPoly = {
            variance = -variance
            val bounds1 = tp.paramBounds.mapConserve(this).asInstanceOf[List[TypeBounds]]
            variance = -variance
            tp.derivedPolyType(
              tp.paramNames, bounds1, this(tp.resultType))
          }
          mapOverPoly

        case tp @ SuperType(thistp, supertp) =>
          tp.derivedSuperType(this(thistp), this(supertp))

        case tp: LazyRef =>
          LazyRef(() => this(tp.ref))

        case tp: ClassInfo =>
          mapClassInfo(tp)

        case tp: TypeVar =>
          val inst = tp.instanceOpt
          if (inst.exists) apply(inst) else tp

        case tp: AndOrType =>
          tp.derivedAndOrType(this(tp.tp1), this(tp.tp2))

        case tp @ AnnotatedType(annot, underlying) =>
          val underlying1 = this(underlying)
          if (underlying1 eq underlying) tp else underlying1

        case tp @ WildcardType =>
          tp.derivedWildcardType(mapOver(tp.optBounds))

        case tp: JavaArrayType =>
          tp.derivedJavaArrayType(this(tp.elemType))

        case tp: ProtoType =>
          tp.map(this)

        case _ =>
          tp
      }
    }

    private def treeTypeMap = new TreeTypeMap(typeMap = this)

    def mapOver(syms: List[Symbol]): List[Symbol] = ctx.mapSymbols(syms, treeTypeMap)

    def mapOver(scope: Scope): Scope = {
      val elems = scope.toList
      val elems1 = mapOver(elems)
      if (elems1 eq elems) scope
      else newScopeWith(elems1: _*)
    }

    def mapOver(annot: Annotation): Annotation =
      annot.derivedAnnotation(mapOver(annot.tree))

    def mapOver(tree: Tree): Tree = treeTypeMap(tree)

    /** Can be overridden. By default, only the prefix is mapped. */
    protected def mapClassInfo(tp: ClassInfo): ClassInfo =
      tp.derivedClassInfo(this(tp.prefix))

    def andThen(f: Type => Type): TypeMap = new TypeMap {
      override def stopAtStatic = thisMap.stopAtStatic
      def apply(tp: Type) = f(thisMap(tp))
    }
  }

  /** A type map that maps also parents and self type of a ClassInfo */
  abstract class DeepTypeMap(implicit ctx: Context) extends TypeMap {
    override def mapClassInfo(tp: ClassInfo) = {
      val prefix1 = this(tp.prefix)
      val parents1 = (tp.parents mapConserve this).asInstanceOf[List[TypeRef]]
      val selfInfo1 = tp.selfInfo match {
        case selfInfo: Type => this(selfInfo)
        case selfInfo => selfInfo
      }
      tp.derivedClassInfo(prefix1, parents1, tp.decls, selfInfo1)
    }
  }

  object IdentityTypeMap extends TypeMap()(NoContext) {
    override def stopAtStatic = true
    def apply(tp: Type) = tp
  }

  // ----- TypeAccumulators ----------------------------------------------------

  abstract class TypeAccumulator[T](implicit protected val ctx: Context) extends ((T, Type) => T) {

    protected def stopAtStatic = true

    def apply(x: T, tp: Type): T

    protected def applyToAnnot(x: T, annot: Annotation): T = x // don't go into annotations

    protected var variance = 1

    def foldOver(x: T, tp: Type): T = tp match {
      case tp: TypeRef =>
        if (stopAtStatic && tp.symbol.isStatic) x
        else {
          val tp1 = tp.prefix.lookupRefined(tp.name)
          this(x, if (tp1.exists) tp1 else tp.prefix)
        }
      case tp: TermRef =>
        if (stopAtStatic && tp.currentSymbol.isStatic) x
        else this(x, tp.prefix)

      case _: ThisType
         | _: BoundType
         | NoPrefix => x

      case tp: RefinedType =>
        this(this(x, tp.parent), tp.refinedInfo)

      case bounds @ TypeBounds(lo, hi) =>
        if (lo eq hi) {
          val saved = variance
          variance = variance * bounds.variance
          val result = this(x, lo)
          variance = saved
          result
        }
        else {
          variance = -variance
          val y = this(x, lo)
          variance = -variance
          this(y, hi)
        }

      case tp @ MethodType(pnames, ptypes) =>
        variance = -variance
        val y = foldOver(x, ptypes)
        variance = -variance
        this(y, tp.resultType)

      case ExprType(restpe) =>
        this(x, restpe)

      case tp @ PolyType(pnames) =>
        variance = -variance
        val y = foldOver(x, tp.paramBounds)
        variance = -variance
        this(y, tp.resultType)

      case SuperType(thistp, supertp) =>
        this(this(x, thistp), supertp)

      case tp @ ClassInfo(prefix, _, _, _, _) =>
        this(x, prefix)

      case tp: AndOrType =>
        this(this(x, tp.tp1), tp.tp2)

      case AnnotatedType(annot, underlying) =>
        this(applyToAnnot(x, annot), underlying)

      case tp: TypeVar =>
        this(x, tp.underlying)

      case tp: WildcardType =>
        this(x, tp.optBounds)

      case tp: JavaArrayType =>
        this(x, tp.elemType)

      case tp: ProtoType =>
        tp.fold(x, this)

      case _ => x
    }

    final def foldOver(x: T, ts: List[Type]): T = ts match {
      case t :: ts1 => foldOver(apply(x, t), ts1)
      case nil => x
    }
  }

  class ExistsAccumulator(p: Type => Boolean)(implicit ctx: Context) extends TypeAccumulator[Boolean] {
    override def stopAtStatic = false
    def apply(x: Boolean, tp: Type) = x || p(tp) || foldOver(x, tp)
  }

  class ForeachAccumulator(p: Type => Unit)(implicit ctx: Context) extends TypeAccumulator[Unit] {
    override def stopAtStatic = false
    def apply(x: Unit, tp: Type): Unit = foldOver(p(tp), tp)
  }

  class NamedPartsAccumulator(p: NamedType => Boolean)(implicit ctx: Context) extends TypeAccumulator[mutable.Set[NamedType]] {
    override def stopAtStatic = false
    def maybeAdd(x: mutable.Set[NamedType], tp: NamedType) = if (p(tp)) x += tp else x
    val seen: mutable.Set[Type] = mutable.Set()
    def apply(x: mutable.Set[NamedType], tp: Type): mutable.Set[NamedType] =
      if (seen contains tp) x
      else {
        seen += tp
        tp match {
          case tp: TermRef =>
            apply(foldOver(maybeAdd(x, tp), tp), tp.underlying)
          case tp: TypeRef =>
            foldOver(maybeAdd(x, tp), tp)
          case tp: ThisType =>
            apply(x, tp.underlying)
          case tp: ConstantType =>
            apply(x, tp.underlying)
          case tp: MethodParam =>
            apply(x, tp.underlying)
          case tp: PolyParam =>
            apply(x, tp.underlying)
          case _ =>
            foldOver(x, tp)
        }
      }
  }

  //   ----- Name Filters --------------------------------------------------

  /** A name filter selects or discards a member name of a type `pre`.
   *  To enable efficient caching, name filters have to satisfy the
   *  following invariant: If `keep` is a name filter, and `pre` has
   *  class `C` as a base class, then
   *
   *    keep(pre, name)  implies  keep(C.this, name)
   */
  abstract class NameFilter {
    def apply(pre: Type, name: Name)(implicit ctx: Context): Boolean
  }

  /** A filter for names of abstract types of a given type */
  object abstractTypeNameFilter extends NameFilter {
    def apply(pre: Type, name: Name)(implicit ctx: Context): Boolean =
      name.isTypeName && {
        val mbr = pre.member(name)
        (mbr.symbol is Deferred) && {
          mbr.info match {
            case TypeBounds(lo, hi) => lo ne hi
            case _ => false
          }
        }
      }
  }

  /** A filter for names of deferred term definitions of a given type */
  object abstractTermNameFilter extends NameFilter {
    def apply(pre: Type, name: Name)(implicit ctx: Context): Boolean =
      name.isTermName && (pre member name).hasAltWith(_.symbol is Deferred)
  }

  object typeNameFilter extends NameFilter {
    def apply(pre: Type, name: Name)(implicit ctx: Context): Boolean = name.isTypeName
  }

  object takeAllFilter extends NameFilter {
    def apply(pre: Type, name: Name)(implicit ctx: Context): Boolean = true
  }

  object implicitFilter extends NameFilter {
    /** A dummy filter method.
     *  Implicit filtering is handled specially in computeMemberNames, so
     *  no post-filtering is needed.
     */
    def apply(pre: Type, name: Name)(implicit ctx: Context): Boolean = true
  }

  // ----- Exceptions -------------------------------------------------------------

  class TypeError(msg: String) extends Exception(msg)
  class FatalTypeError(msg: String) extends TypeError(msg)

  class MalformedType(pre: Type, denot: Denotation, absMembers: Set[Name])
    extends FatalTypeError(
      s"""malformed type: $pre is not a legal prefix for $denot because it contains abstract type member${if (absMembers.size == 1) "" else "s"} ${absMembers.mkString(", ")}""")

  class CyclicReference private (val denot: SymDenotation)
    extends FatalTypeError(s"cyclic reference involving $denot") {
    def show(implicit ctx: Context) = s"cyclic reference involving ${denot.show}"
  }

  object CyclicReference {
    def apply(denot: SymDenotation)(implicit ctx: Context): CyclicReference = {
      val ex = new CyclicReference(denot)
      if (!(ctx.mode is typer.Mode.CheckCyclic)) {
        cyclicErrors.println(ex.getMessage)
        for (elem <- ex.getStackTrace take 40)
          cyclicErrors.println(elem.toString)
      }
      ex
    }
  }

  class MergeError(msg: String) extends FatalTypeError(msg)

  // ----- Debug ---------------------------------------------------------

  var debugTrace = false

  val watchList = List[String](
  ) map (_.toTypeName)

  def isWatched(tp: Type) = tp match {
    case TypeRef(_, name) => watchList contains name
    case _ => false
  }

  // ----- Decorator implicits --------------------------------------------

  implicit def decorateTypeApplications(tpe: Type): TypeApplications = new TypeApplications(tpe)
}<|MERGE_RESOLUTION|>--- conflicted
+++ resolved
@@ -1859,19 +1859,10 @@
       (resultTypeExp: MethodType => Type)
     extends CachedGroundType with BindingType with TermType with MethodOrPoly with NarrowCached { thisMethodType =>
 
-<<<<<<< HEAD
-	val resultType_ = resultTypeExp(this)
-    override def resultType = resultType_
-    assert(resultType != NoType)
-=======
     override val resultType = resultTypeExp(this)
     assert(resultType.exists)
->>>>>>> 7978a5f6
     def isJava = false
     def isImplicit = false
-
-	// LUB of arguments previously applied to polyread parameters
-	var resultModifier: TransitiveMutabilityTypes.Tmt = TransitiveMutabilityTypes.UnannotatedTmt()
 
     private[this] var myIsDependent: Boolean = _
     private[this] var myIsDepKnown = false
@@ -1925,17 +1916,6 @@
       case _ =>
         false
     }
-	
-	/*def copyWithResultModifier(resultMod: Mutability.Tmt)(implicit ctx: Context): MethodType = {
-		val derivedMethod = {
-			val restpeFn = (x: MethodType) => this.resultType.subst(this, x)
-			if (isJava) JavaMethodType(paramNames, paramTypes)(restpeFn)
-			else if (isImplicit) ImplicitMethodType(paramNames, paramTypes)(restpeFn)
-			else MethodType(paramNames, paramTypes)(restpeFn)
-		}
-		derivedMethod.resultModifier = resultMod
-		derivedMethod
-	 }*/
 
     override def computeHash = doHash(paramNames, resultType, paramTypes)
 
