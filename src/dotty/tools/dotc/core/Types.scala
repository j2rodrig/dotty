package dotty.tools.dotc
package core

import util.common._
import Symbols._
import Flags._
import Names._
import StdNames._, NameOps._
import Scopes._
import Constants._
import Contexts._
import Annotations._
import SymDenotations._
import Decorators._
import Denotations._
import Periods._
import util.Positions.Position
import util.Stats._
import util.{DotClass, SimpleMap}
import ast.tpd._
import ast.TreeTypeMap
import printing.Texts._
import ast.untpd
import dotty.tools.dotc.transform.Erasure
import printing.Printer
import Hashable._
import Uniques._
import collection.{mutable, Seq, breakOut}
import config.Config
import config.Printers._
import annotation.tailrec
import language.implicitConversions

object Types {

  private var recCount = 0 // used temporarily for debugging. TODO: remove

  /** The class of types.
   *  The principal subclasses and sub-objects are as follows:
   *
   *  Type -+- ProxyType --+- NamedType ----+--- TypeRef
   *        |              |                 \
   *        |              +- SingletonType-+-+- TermRef
   *        |              |                |
   *        |              |                +--- ThisType
   *        |              |                +--- SuperType
   *        |              |                +--- ConstantType
   *        |              |                +--- MethodParam
   *        |              |                +--- RefinedThis
   *        |              +- PolyParam
   *        |              +- RefinedType
   *        |              +- TypeBounds
   *        |              +- ExprType
   *        |              +- AnnotatedType
   *        |              +- TypeVar
   *        |
   *        +- GroundType -+- AndType
   *                       +- OrType
   *                       +- MethodType -----+- ImplicitMethodType
   *                       |                  +- JavaMethodType
   *                       +- PolyType
   *                       +- ClassInfo
   *                       |
   *                       +- NoType
   *                       +- NoPrefix
   *                       +- ErrorType
   *                       +- WildcardType
   */
  abstract class Type extends DotClass with Hashable with printing.Showable {

// ----- Tests -----------------------------------------------------

    /** Is this type different from NoType? */
    def exists: Boolean = true

    /** This type, if it exists, otherwise `that` type */
    def orElse(that: => Type) = if (exists) this else that

    /** Is this type a value type? */
    final def isValueType: Boolean = this.isInstanceOf[ValueType]

    /** Does this type denote a stable reference (i.e. singleton type)? */
    final def isStable(implicit ctx: Context): Boolean = this match {
      case tp: TermRef => tp.termSymbol.isStable
      case _: SingletonType => true
      case NoPrefix => true
      case _ => false
    }

    /** Is this type a (possibly aliased and/or partially applied) type reference
     *  to the given type symbol?
     *  @sym  The symbol to compare to. It must be a class symbol or abstract type.
     *        It makes no sense for it to be an alias type because isRef would always
     *        return false in that case.
     */
    def isRef(sym: Symbol)(implicit ctx: Context): Boolean = stripTypeVar match {
      case this1: TypeRef =>
        val thissym = this1.symbol
        if (thissym.isAliasType) this1.info.bounds.hi.isRef(sym)
        else thissym eq sym
      case this1: RefinedType =>
        // make sure all refinements are type arguments
        this1.parent.isRef(sym) && this.argInfos.nonEmpty
      case _ =>
        false
    }

    /** Is this type an instance of a non-bottom subclass of the given class `cls`? */
    final def derivesFrom(cls: Symbol)(implicit ctx: Context): Boolean = this match {
      case tp: TypeRef =>
        val sym = tp.symbol
        if (sym.isClass) sym.derivesFrom(cls) else tp.underlying.derivesFrom(cls)
      case tp: TypeProxy =>
        tp.underlying.derivesFrom(cls)
      case tp: AndType =>
        tp.tp1.derivesFrom(cls) || tp.tp2.derivesFrom(cls)
      case tp: OrType =>
        tp.tp1.derivesFrom(cls) && tp.tp2.derivesFrom(cls)
      case _ =>
        false
    }

    /** A type T is a legal prefix in a type selection T#A if
     *  T is stable or T contains no abstract types except possibly A.
     *  !!! Todo: What about non-final vals that contain abstract types?
     */
    final def isLegalPrefixFor(selector: Name)(implicit ctx: Context): Boolean =
      isStable || {
        val absTypeNames = memberNames(abstractTypeNameFilter)
        if (absTypeNames.nonEmpty) typr.println(s"abstract type members of ${this.showWithUnderlying()}: $absTypeNames")
        absTypeNames.isEmpty ||
          absTypeNames.head == selector && absTypeNames.tail.isEmpty
      }

    /** Is this type guaranteed not to have `null` as a value?
     *  For the moment this is only true for modules, but it could
     *  be refined later.
     */
    final def isNotNull(implicit ctx: Context): Boolean =
      classSymbol is ModuleClass

    /** Is this type produced as a repair for an error? */
    final def isError(implicit ctx: Context): Boolean = stripTypeVar match {
      case ErrorType => true
      case tp => (tp.typeSymbol is Erroneous) || (tp.termSymbol is Erroneous)
    }

    /** Is some part of this type produced as a repair for an error? */
    final def isErroneous(implicit ctx: Context): Boolean = existsPart(_.isError)

    /** Does the type carry an annotation that is an instance of `cls`? */
    final def hasAnnotation(cls: ClassSymbol)(implicit ctx: Context): Boolean = stripTypeVar match {
      case AnnotatedType(annot, tp) => (annot matches cls) || (tp hasAnnotation cls)
      case _ => false
    }

    /** Does this type occur as a part of type `that`? */
    final def occursIn(that: Type)(implicit ctx: Context): Boolean =
      that existsPart (this == _)

    /** Is this a type of a repeated parameter? */
    def isRepeatedParam(implicit ctx: Context): Boolean =
      typeSymbol eq defn.RepeatedParamClass

    /** Is this the type of a method that has a repeated parameter type as
     *  last parameter type?
     */
    def isVarArgsMethod(implicit ctx: Context): Boolean = this match {
      case tp: PolyType => tp.resultType.isVarArgsMethod
      case MethodType(_, paramTypes) => paramTypes.nonEmpty && paramTypes.last.isRepeatedParam
      case _ => false
    }

    /** Is this an alias TypeBounds? */
    def isAlias: Boolean = this match {
      case TypeBounds(lo, hi) => lo eq hi
      case _ => false
    }

    /** Is this type a transitive refinement of the given type?
     *  This is true if the type consists of 0 or more refinements or other
     *  non-singleton proxies that lead to the `prefix` type. ClassInfos with
     *  the same class are counted as equal for this purpose.
     */
    def refines(prefix: Type)(implicit ctx: Context): Boolean = {
      val prefix1 = prefix.dealias
      def loop(tp: Type): Boolean =
        (tp eq prefix1) || {
          tp match {
            case base: ClassInfo =>
              prefix1 match {
                case prefix1: ClassInfo => base.cls eq prefix1.cls
                case _ => false
              }
            case base: SingletonType => false
            case base: TypeProxy => loop(base.underlying)
            case _ => false
          }
        }
      loop(this)
    }

// ----- Higher-order combinators -----------------------------------

    /** Returns true if there is a part of this type that satisfies predicate `p`.
     */
    final def existsPart(p: Type => Boolean)(implicit ctx: Context): Boolean =
      new ExistsAccumulator(p).apply(false, this)

    /** Returns true if all parts of this type satisfy predicate `p`.
     */
    final def forallParts(p: Type => Boolean)(implicit ctx: Context): Boolean =
      !existsPart(!p(_))

    /** Performs operation on all parts of this type */
    final def foreachPart(p: Type => Unit)(implicit ctx: Context): Unit =
      new ForeachAccumulator(p).apply((), this)

    /** The parts of this type which are type or term refs */
    final def namedParts(implicit ctx: Context): collection.Set[NamedType] =
      namedPartsWith(alwaysTrue)

    /** The parts of this type which are type or term refs and which
     *  satisfy predicate `p`.
     */
    def namedPartsWith(p: NamedType => Boolean)(implicit ctx: Context): collection.Set[NamedType] =
      new NamedPartsAccumulator(p).apply(mutable.LinkedHashSet(), this)

    /** Map function `f` over elements of an AndType, rebuilding with function `g` */
    def mapReduceAnd[T](f: Type => T)(g: (T, T) => T)(implicit ctx: Context): T = stripTypeVar match {
      case AndType(tp1, tp2) => g(tp1.mapReduceAnd(f)(g), tp2.mapReduceAnd(f)(g))
      case _ => f(this)
    }

    /** Map function `f` over elements of an OrType, rebuilding with function `g` */
    final def mapReduceOr[T](f: Type => T)(g: (T, T) => T)(implicit ctx: Context): T = stripTypeVar match {
      case OrType(tp1, tp2) => g(tp1.mapReduceOr(f)(g), tp2.mapReduceOr(f)(g))
      case _ => f(this)
    }

// ----- Associated symbols ----------------------------------------------

    /** The type symbol associated with the type */
    final def typeSymbol(implicit ctx: Context): Symbol = this match {
      case tp: TypeRef => tp.symbol
      case tp: ClassInfo => tp.cls
//    case ThisType(cls) => cls // needed?
      case tp: SingletonType => NoSymbol
      case tp: TypeProxy => tp.underlying.typeSymbol
      case _ => NoSymbol
    }

    /** The least class or trait of which this type is a subtype, or
     *  NoSymbol if none exists (either because this type is not a
     *  value type, or because superclasses are ambiguous).
     */
    final def classSymbol(implicit ctx: Context): Symbol = this match {
      case ConstantType(constant) =>
        constant.tpe.classSymbol
      case tp: TypeRef =>
        val sym = tp.symbol
        if (sym.isClass) sym else tp.underlying.classSymbol
      case tp: ClassInfo =>
        tp.cls
      case tp: SingletonType =>
        NoSymbol
      case tp: TypeProxy =>
        tp.underlying.classSymbol
      case AndType(l, r) =>
        val lsym = l.classSymbol
        val rsym = r.classSymbol
        if (lsym isSubClass rsym) lsym
        else if (rsym isSubClass lsym) rsym
        else NoSymbol
      case OrType(l, r) => // TODO does not conform to spec
        val lsym = l.classSymbol
        val rsym = r.classSymbol
        if (lsym isSubClass rsym) rsym
        else if (rsym isSubClass lsym) lsym
        else NoSymbol
      case _ =>
        NoSymbol
    }

    /** The least (wrt <:<) set of class symbols of which this type is a subtype
     */
    final def classSymbols(implicit ctx: Context): List[ClassSymbol] = this match {
      case tp: ClassInfo =>
        tp.cls :: Nil
      case tp: TypeRef =>
        val sym = tp.symbol
        if (sym.isClass) sym.asClass :: Nil else tp.underlying.classSymbols
      case tp: TypeProxy =>
        tp.underlying.classSymbols
      case AndType(l, r) =>
        l.classSymbols union r.classSymbols
      case OrType(l, r) =>
        l.classSymbols intersect r.classSymbols // TODO does not conform to spec
      case _ =>
        Nil
    }

    /** The term symbol associated with the type */
    final def termSymbol(implicit ctx: Context): Symbol = this match {
      case tp: TermRef => tp.symbol
      case tp: TypeProxy => tp.underlying.termSymbol
      case _ => NoSymbol
    }

    /** The base classes of this type as determined by ClassDenotation
     *  in linearization order, with the class itself as first element.
     *  For AndTypes/OrTypes, the union/intersection of the operands' baseclasses.
     *  Inherited by all type proxies. `Nil` for all other types.
     */
    final def baseClasses(implicit ctx: Context): List[ClassSymbol] = track("baseClasses") {
      this match {
        case tp: TypeProxy =>
          tp.underlying.baseClasses
        case tp: ClassInfo =>
          tp.cls.baseClasses
        case AndType(tp1, tp2) =>
          tp1.baseClasses union tp2.baseClasses
        case OrType(tp1, tp2) =>
          tp1.baseClasses intersect tp2.baseClasses
        case _ => Nil
      }
    }

// ----- Member access -------------------------------------------------

    /** The scope of all declarations of this type.
     *  Defined by ClassInfo, inherited by type proxies.
     *  Empty scope for all other types.
     */
    final def decls(implicit ctx: Context): Scope = this match {
      case tp: ClassInfo =>
        tp.decls
      case tp: TypeProxy =>
        tp.underlying.decls
      case _ =>
        EmptyScope
    }

    /** A denotation containing the declaration(s) in this type with the given name.
     *  The result is either a SymDenotation or a MultiDenotation of SymDenotations.
     *  The info(s) are the original symbol infos, no translation takes place.
     */
    final def decl(name: Name)(implicit ctx: Context): Denotation = track("decl") {
      findDecl(name, EmptyFlags)
    }

    /** A denotation containing the non-private declaration(s) in this type with the given name */
    final def nonPrivateDecl(name: Name)(implicit ctx: Context): Denotation = track("nonPrivateDecl") {
      findDecl(name, Private)
    }

    /** A denotation containing the declaration(s) in this type with the given
     *  name, as seen from prefix type `pre`. Declarations that have a flag
     *  in `excluded` are omitted.
     */
    final def findDecl(name: Name, excluded: FlagSet)(implicit ctx: Context): Denotation = this match {
      case tp: ClassInfo =>
        tp.decls.denotsNamed(name).filterExcluded(excluded).toDenot(NoPrefix)
      case tp: TypeProxy =>
        tp.underlying.findDecl(name, excluded)
      case ErrorType =>
        ctx.newErrorSymbol(classSymbol orElse defn.RootClass, name)
      case _ =>
        NoDenotation
    }

    /** The member of this type with the given name  */
    final def member(name: Name)(implicit ctx: Context): Denotation = /*>|>*/ track("member") /*<|<*/ {
      findMember(name, widenIfUnstable, EmptyFlags)
    }

    /** The non-private member of this type with the given name. */
    final def nonPrivateMember(name: Name)(implicit ctx: Context): Denotation = track("nonPrivateMember") {
      findMember(name, widenIfUnstable, Flags.Private)
    }

    /** Find member of this type with given name and
     *  produce a denotation that contains the type of the member
     *  as seen from given prefix `pre`. Exclude all members that have
     *  flags in `excluded` from consideration.
     */
    final def findMember(name: Name, pre: Type, excluded: FlagSet)(implicit ctx: Context): Denotation = try {
      recCount += 1
      assert(recCount < 20)
      @tailrec def go(tp: Type): Denotation = tp match {
        case tp: RefinedType =>
          if (name eq tp.refinedName) goRefined(tp) else go(tp.parent)
        case tp: ThisType =>
          goThis(tp)
        case tp: TypeRef =>
          tp.denot.findMember(name, pre, excluded)
        case tp: TermRef =>
          go (tp.underlying match {
            case mt: MethodType
            if mt.paramTypes.isEmpty && (tp.symbol is Stable) => mt.resultType
            case tp1 => tp1
          })
        case tp: TypeProxy =>
          go(tp.underlying)
        case tp: ClassInfo =>
          tp.cls.findMember(name, pre, excluded)
        case AndType(l, r) =>
          goAnd(l, r)
        case OrType(l, r) =>
          goOr(l, r)
        case ErrorType =>
          ctx.newErrorSymbol(pre.classSymbol orElse defn.RootClass, name)
        case _ =>
          NoDenotation
      }
      def goRefined(tp: RefinedType) = {
        val pdenot = go(tp.parent)
        val rinfo = tp.refinedInfo.substThis(tp, pre)
        if (name.isTypeName) { // simplified case that runs more efficiently
          val jointInfo = if (rinfo.isAlias) rinfo else pdenot.info & rinfo
          pdenot.asSingleDenotation.derivedSingleDenotation(pdenot.symbol, jointInfo)
        } else
          pdenot & (new JointRefDenotation(NoSymbol, rinfo, Period.allInRun(ctx.runId)), pre)
      }
      def goThis(tp: ThisType) = {
        val d = go(tp.underlying)
        if (d.exists) d
        else
          // There is a special case to handle:
          //   trait Super { this: Sub => private class Inner {} println(this.Inner) }
          //   class Sub extends Super
          // When resolving Super.this.Inner, the normal logic goes to the self type and
          // looks for Inner from there. But this fails because Inner is private.
          // We fix the problem by having the following fallback case, which links up the
          // member in Super instead of Sub.
          // As an example of this in the wild, see
          // loadClassWithPrivateInnerAndSubSelf in ShowClassTests
          go(tp.cls.typeRef) orElse d
      }
      def goAnd(l: Type, r: Type) = go(l) & (go(r), pre)
      def goOr(l: Type, r: Type) = go(l) | (go(r), pre)
      go(this)
    } catch {
      case ex: MergeError =>
        throw new MergeError(s"${ex.getMessage} as members of type ${pre.show}")
      case ex: Throwable =>
        println(i"findMember exception for $this: ${this.widen} member $name")
        throw ex // DEBUG
    } finally {
      recCount -= 1
    }

    /** The set of names of members of this type that pass the given name filter
     *  when seen as members of `pre`. More precisely, these are all
     *  of members `name` such that `keepOnly(pre, name)` is `true`.
     *  @note: OK to use a Set[Name] here because Name hashcodes are replayable,
     *         hence the Set will always give the same names in the same order.
     */
    final def memberNames(keepOnly: NameFilter, pre: Type = this)(implicit ctx: Context): Set[Name] = this match {
      case tp: ClassInfo =>
        tp.cls.memberNames(keepOnly) filter (keepOnly(pre, _))
      case tp: RefinedType =>
        val ns = tp.parent.memberNames(keepOnly, pre)
        if (keepOnly(pre, tp.refinedName)) ns + tp.refinedName else ns
      case tp: TypeProxy =>
        tp.underlying.memberNames(keepOnly, pre)
      case tp: AndType =>
        tp.tp1.memberNames(keepOnly, pre) | tp.tp2.memberNames(keepOnly, pre)
      case tp: OrType =>
        tp.tp1.memberNames(keepOnly, pre) & tp.tp2.memberNames(keepOnly, pre)
      case _ =>
        Set()
    }

    def memberDenots(keepOnly: NameFilter, f: (Name, mutable.Buffer[SingleDenotation]) => Unit)(implicit ctx: Context): Seq[SingleDenotation] = {
      val buf = mutable.ArrayBuffer[SingleDenotation]()
      for (name <- memberNames(keepOnly)) f(name, buf)
      buf
    }

    /** The set of abstract term members of this type. */
    final def abstractTermMembers(implicit ctx: Context): Seq[SingleDenotation] = track("abstractTermMembers") {
      memberDenots(abstractTermNameFilter,
          (name, buf) => buf ++= member(name).altsWith(_ is Deferred))
    }

    /** The set of abstract type members of this type. */
    final def abstractTypeMembers(implicit ctx: Context): Seq[SingleDenotation] = track("abstractTypeMembers") {
      memberDenots(abstractTypeNameFilter,
          (name, buf) => buf += member(name).asSingleDenotation)
    }

    /** The set of type members of this type */
    final def typeMembers(implicit ctx: Context): Seq[SingleDenotation] = track("typeMembers") {
      memberDenots(typeNameFilter,
          (name, buf) => buf += member(name).asSingleDenotation)
    }

    /** The set of implicit members of this type */
    final def implicitMembers(implicit ctx: Context): List[TermRef] = track("implicitMembers") {
      memberDenots(implicitFilter,
          (name, buf) => buf ++= member(name).altsWith(_ is Implicit))
        .toList.map(d => TermRef.withSig(this, d.symbol.asTerm))
    }

    /** The info of `sym`, seen as a member of this type. */
    final def memberInfo(sym: Symbol)(implicit ctx: Context): Type =
      sym.info.asSeenFrom(this, sym.owner)

    /** This type seen as if it were the type of a member of prefix type `pre`
     *  declared in class `cls`.
     */
    final def asSeenFrom(pre: Type, cls: Symbol)(implicit ctx: Context): Type = track("asSeenFrom") {
      if (!cls.membersNeedAsSeenFrom(pre)) this
      else ctx.asSeenFrom(this, pre, cls, null)
    }

// ----- Subtype-related --------------------------------------------

    /** Is this type a subtype of that type? */
    final def <:<(that: Type)(implicit ctx: Context): Boolean = track("<:<") {
      ctx.typeComparer.topLevelSubType(this, that)
    }

    /** Is this type the same as that type?
     *  This is the case iff `this <:< that` and `that <:< this`.
     */
    final def =:=(that: Type)(implicit ctx: Context): Boolean = track("=:=") {
      //ctx.typeComparer.isSameType(this, that)
	  ctx.typeComparer.topLevelSubType(this, that) && ctx.typeComparer.topLevelSubType(that, this)
    }

    /** Is this type close enough to that type so that members
     *  with the two type would override each other?d
     *  This means:
     *    - Either both types are polytypes with the same number of
     *      type parameters and their result types match after renaming
     *      corresponding type parameters
     *    - Or both types are (possibly nullary) method types with equivalent parameter types
     *      and matching result types
     *    - Or both types are equivalent
     *    - Or phase.erasedTypes is false and both types are neither method nor
     *      poly types.
     */
    def matches(that: Type)(implicit ctx: Context): Boolean =
      if (Config.newMatch) this.signature matches that.signature
      else track("matches") {
        ctx.typeComparer.matchesType(
          this, that, alwaysMatchSimple = !ctx.phase.erasedTypes)
      }

    /** This is the same as `matches` except that it also matches => T with T and
     *  vice versa.
     */
    def matchesLoosely(that: Type)(implicit ctx: Context): Boolean =
      (this matches that) || {
        val thisResult = this.widenExpr
        val thatResult = that.widenExpr
        (this eq thisResult) != (that eq thatResult) && (thisResult matchesLoosely thatResult)
      }

    /** The basetype TypeRef of this type with given class symbol,
     *  but without including any type arguments
     */
    final def baseTypeRef(base: Symbol)(implicit ctx: Context): Type = /*ctx.traceIndented(s"$this baseTypeRef $base")*/ /*>|>*/ track("baseTypeRef") /*<|<*/ {
      base.denot match {
        case classd: ClassDenotation => classd.baseTypeRefOf(this)
        case _ => NoType
      }
    }

    def & (that: Type)(implicit ctx: Context): Type = track("&") {
      ctx.typeComparer.glb(this, that)
    }

    def | (that: Type)(implicit ctx: Context): Type = track("|") {
      ctx.typeComparer.lub(this, that)
    }

// ----- Unwrapping types -----------------------------------------------

    /** Map a TypeVar to either its instance if it is instantiated, or its origin,
     *  if not, until the result is no longer a TypeVar. Identity on all other types.
     */
    def stripTypeVar(implicit ctx: Context): Type = this

    /** Widen from singleton type to its underlying non-singleton
     *  base type by applying one or more `underlying` dereferences,
     *  Also go from => T to T.
     *  Identity for all other types. Example:
     *
     *  class Outer { class C ; val x: C }
     *  def o: Outer
     *  <o.x.type>.widen = o.C
     */
    final def widen(implicit ctx: Context): Type = widenSingleton match {
      case tp: ExprType => tp.resultType.widen
      case tp => tp
    }

    /** Widen from singleton type to its underlying non-singleton
     *  base type by applying one or more `underlying` dereferences.
     */
    final def widenSingleton(implicit ctx: Context): Type = stripTypeVar match {
      case tp: SingletonType if !tp.isOverloaded => tp.underlying.widenSingleton
      case _ => this
    }

    /** Widen from ExprType type to its result type.
     *  (Note: no stripTypeVar needed because TypeVar's can't refer to ExprTypes.)
     */
    final def widenExpr: Type = this match {
      case tp: ExprType => tp.resultType
      case _ => this
    }

    /** Widen type if it is unstable (i.e. an EpxprType, or Termref to unstable symbol */
    final def widenIfUnstable(implicit ctx: Context): Type = stripTypeVar match {
      case tp: ExprType => tp.resultType.widenIfUnstable
      case tp: TermRef if !tp.symbol.isStable => tp.underlying.widenIfUnstable
      case _ => this
    }

    /** Follow aliases and derefernces LazyRefs and instantiated TypeVars until type
     *  is no longer alias type, LazyRef, or instantiated type variable.
     */
    final def dealias(implicit ctx: Context): Type = this match {
      case tp: TypeRef =>
        tp.info match {
          case TypeBounds(lo, hi) if lo eq hi => hi.dealias
          case _ => tp
        }
      case tp: TypeVar =>
        val tp1 = tp.instanceOpt
        if (tp1.exists) tp1.dealias else tp
      case tp: LazyRef =>
        tp.ref.dealias
      case tp => tp
    }

    /** Peform successive widenings and dealiasings until none can be applied anymore */
    final def widenDealias(implicit ctx: Context): Type = {
      val res = this.widen.dealias
      if (res eq this) res else res.widenDealias
    }

    /** Widen from constant type to its underlying non-constant
     *  base type.
     */
    final def deconst(implicit ctx: Context): Type = stripTypeVar match {
      case tp: ConstantType => tp.value.tpe
      case _ => this
    }

    /** If this is a refinement type, the unrefined parent,
     *  else the type itself.
     */
    final def unrefine(implicit ctx: Context): Type = stripTypeVar match {
      case tp @ RefinedType(tycon, _) => tycon.unrefine
      case _ => this
    }

    /** Map references to Object to references to Any; needed for Java interop */
    final def objToAny(implicit ctx: Context) =
      if ((this isRef defn.ObjectClass) && !ctx.phase.erasedTypes) defn.AnyType else this

    /** If this is a (possibly aliased, annotated, and/or parameterized) reference to
     *  a class, the class type ref, otherwise NoType.
     */
    def underlyingClassRef(implicit ctx: Context): Type = dealias match {
      case tp: TypeRef =>
        if (tp.symbol.isClass) tp
        else if (tp.symbol.isAliasType) tp.underlying.underlyingClassRef
        else NoType
      case tp: TypeVar => tp.underlying.underlyingClassRef
      case tp: AnnotatedType => tp.underlying.underlyingClassRef
      case tp: RefinedType => tp.underlying.underlyingClassRef
      case _ => NoType
    }

    /** The chain of underlying types as long as type is a TypeProxy.
     *  Useful for diagnostics
     */
    def underlyingChain(implicit ctx: Context): List[Type] = this match {
      case tp: TypeProxy => tp :: tp.underlying.underlyingChain
      case _ => Nil
    }

    /** A prefix-less termRef to a new skolem symbol that has the given type as info */
    def narrow(implicit ctx: Context): TermRef = TermRef(NoPrefix, ctx.newSkolem(this))

 // ----- Normalizing typerefs over refined types ----------------------------

    /** If this is a refinement type that has a refinement for `name` (which might be followed
     *  by other refinements), and the refined info is a type alias, return the alias,
     *  otherwise return NoType. Used to reduce types of the form
     *
     *    P { ... type T = / += / -= U ... } # T
     *
     *  to just U. Does not perform the reduction if the resulting type would contain
     *  a reference to the "this" of the current refined type.
     */
    def lookupRefined(name: Name)(implicit ctx: Context): Type = stripTypeVar match {
      case pre: RefinedType =>
        def dependsOnThis(tp: Type): Boolean = tp match {
          case tp @ TypeRef(RefinedThis(rt), _) if rt refines pre =>
            tp.info match {
              case TypeBounds(lo, hi) if lo eq hi => dependsOnThis(hi)
              case _ => true
            }
          case RefinedThis(rt) =>
            rt refines pre
          case _ => false
        }
        if (pre.refinedName ne name)
          pre.parent.lookupRefined(name)
        else pre.refinedInfo match {
          case TypeBounds(lo, hi) if lo eq hi =>
            if (hi.existsPart(dependsOnThis)) NoType else hi
          case _ => NoType
        }
      case RefinedThis(rt) =>
        rt.lookupRefined(name)
      case pre: WildcardType =>
        WildcardType
      case _ =>
        NoType
    }

    /** The type <this . name> , reduced if possible */
    def select(name: Name)(implicit ctx: Context): Type = name match {
      case name: TermName =>
        TermRef.all(this, name)
      case name: TypeName =>
        val res = lookupRefined(name)
        if (res.exists) res else TypeRef(this, name)
    }

    /** The type <this . name> , reduced if possible, with given denotation if unreduced */
    def select(name: Name, denot: Denotation)(implicit ctx: Context): Type = name match {
      case name: TermName =>
        TermRef(this, name, denot)
      case name: TypeName =>
        val res = lookupRefined(name)
        if (res.exists) res else TypeRef(this, name, denot)
    }

    /** The type <this . name> with given symbol, reduced if possible */
    def select(sym: Symbol)(implicit ctx: Context): Type =
      if (sym.isTerm) TermRef(this, sym.asTerm)
      else {
        val res = lookupRefined(sym.name)
        if (res.exists) res else TypeRef(this, sym.asType)
      }

// ----- Access to parts --------------------------------------------

    /** The normalized prefix of this type is:
     *  For an alias type, the normalized prefix of its alias
     *  For all other named type and class infos: the prefix.
     *  Inherited by all other type proxies.
     *  `NoType` for all other types.
     */
    final def normalizedPrefix(implicit ctx: Context): Type = this match {
      case tp: NamedType =>
        if (tp.symbol.info.isAlias) tp.info.normalizedPrefix else tp.prefix
      case tp: ClassInfo =>
        tp.prefix
      case tp: TypeProxy =>
        tp.underlying.normalizedPrefix
      case _ =>
        NoType
    }

    /** For a ClassInfo type, its parents,
     *  Inherited by all type proxies. Empty for all other types.
     *  Overwritten in ClassInfo, where parents is cached.
     */
    def parents(implicit ctx: Context): List[TypeRef] = this match {
      case tp: TypeProxy => tp.underlying.parents
      case _ => List()
    }

    /** The first parent of this type, AnyRef if list of parents is empty */
    def firstParent(implicit ctx: Context): TypeRef = parents match {
      case p :: _ => p
      case _ => defn.AnyClass.typeRef
    }

    /** The parameter types of a PolyType or MethodType, Empty list for others */
    final def paramTypess: List[List[Type]] = this match {
      case mt: MethodType => mt.paramTypes :: mt.resultType.paramTypess
      case pt: PolyType => pt.resultType.paramTypess
      case _ => Nil
    }

    /** The parameter types in the first parameter section of a PolyType or MethodType, Empty list for others */
    final def firstParamTypes: List[Type] = this match {
      case mt: MethodType => mt.paramTypes
      case pt: PolyType => pt.resultType.firstParamTypes
      case _ => Nil
    }

    /** Is this either not a method at all, or a parameterless method? */
    final def isParameterless: Boolean = this match {
      case mt: MethodType => false
      case pt: PolyType => pt.resultType.isParameterless
      case _ => true
    }

    /** The resultType of a PolyType, MethodType, or ExprType, the type itself for others */
    def resultType: Type = this

    /** The final result type of a PolyType, MethodType, or ExprType, after skipping
     *  all parameter sections, the type itself for all others.
     */
    def finalResultType: Type = resultType match {
      case mt: MethodType => mt.resultType.finalResultType
      case pt: PolyType => pt.resultType.finalResultType
      //case et: ExprType => et.resultType.finalResultType  // TODO: should this be here?
      case _ => resultType
    }

    /** This type seen as a TypeBounds */
    final def bounds(implicit ctx: Context): TypeBounds = this match {
      case tp: TypeBounds => tp
      case ci: ClassInfo => TypeAlias(ci.typeRef)
      case wc: WildcardType =>
        wc.optBounds match {
          case bounds: TypeBounds => bounds
          case NoType => TypeBounds.empty
        }
      case _ => TypeAlias(this)
    }

    /** The type parameter with given `name`. This tries first `decls`
     *  in order not to provoke a cycle by forcing the info. If that yields
     *  no symbol it tries `member` as an alternative.
     */
    def typeParamNamed(name: TypeName)(implicit ctx: Context): Symbol =
      classSymbol.decls.lookup(name) orElse member(name).symbol

    /** If this is a prototype with some ignored component, reveal one more
     *  layer of it. Otherwise the type itself.
     */
    def deepenProto(implicit ctx: Context): Type = this

// ----- Substitutions -----------------------------------------------------

    /** Substitute all types that refer in their symbol attribute to
     *  one of the symbols in `from` by the corresponding types in `to`.
     */
    final def subst(from: List[Symbol], to: List[Type])(implicit ctx: Context): Type =
      if (from.isEmpty) this
      else {
        val from1 = from.tail
        if (from1.isEmpty) ctx.subst1(this, from.head, to.head, null)
        else {
          val from2 = from1.tail
          if (from2.isEmpty) ctx.subst2(this, from.head, to.head, from1.head, to.tail.head, null)
          else ctx.subst(this, from, to, null)
        }
      }

    /** Same as `subst` but follows aliases as a fallback. When faced with a reference
     *  to an alias type, where normal substiution does not yield a new type, the
     *  substitution is instead applied to the alias. If that yields a new type,
     *  this type is returned, outherwise the original type (not the alias) is returned.
     *  A use case for this method is if one wants to substitute the type parameters
     *  of a class and also wants to substitute any parameter accessors that alias
     *  the type parameters.
     */
    final def substDealias(from: List[Symbol], to: List[Type])(implicit ctx: Context): Type =
      ctx.substDealias(this, from, to, null)

    /** Substitute all types of the form `PolyParam(from, N)` by
     *  `PolyParam(to, N)`.
     */
    final def subst(from: BindingType, to: BindingType)(implicit ctx: Context): Type =
      ctx.subst(this, from, to, null)

    /** Substitute all occurrences of `This(cls)` by `tp` */
    final def substThis(cls: ClassSymbol, tp: Type)(implicit ctx: Context): Type =
      ctx.substThis(this, cls, tp, null)

    /** As substThis, but only is class is a static owner (i.e. a globally accessible object) */
    final def substThisUnlessStatic(cls: ClassSymbol, tp: Type)(implicit ctx: Context): Type =
      if (cls.isStaticOwner) this else ctx.substThis(this, cls, tp, null)

    /** Substitute all occurrences of `RefinedThis(rt)` by `tp` */
    final def substThis(rt: RefinedType, tp: Type)(implicit ctx: Context): Type =
      ctx.substThis(this, rt, tp, null)

    /** Substitute a bound type by some other type */
    final def substParam(from: ParamType, to: Type)(implicit ctx: Context): Type =
      ctx.substParam(this, from, to, null)

    /** Substitute bound types by some other types */
    final def substParams(from: BindingType, to: List[Type])(implicit ctx: Context): Type =
      ctx.substParams(this, from, to, null)

    /** Substitute all occurrences of symbols in `from` by references to corresponding symbols in `to`
     */
    final def substSym(from: List[Symbol], to: List[Symbol])(implicit ctx: Context): Type =
      ctx.substSym(this, from, to, null)

// ----- misc -----------------------------------------------------------

    /** Turn type into a function type.
     *  @pre this is a non-dependent method type.
     *  @param drop  The number of trailing parameters that should be dropped
     *               when forming the function type.
     */
    def toFunctionType(dropLast: Int = 0)(implicit ctx: Context): Type = this match {
      case mt @ MethodType(_, formals) if !mt.isDependent =>
        val formals1 = if (dropLast == 0) formals else formals dropRight dropLast
        defn.FunctionType(
            formals1 mapConserve (_.underlyingIfRepeated(mt.isJava)), mt.resultType)
    }

    /** The signature of this type. This is by default NotAMethod,
     *  but is overridden for PolyTypes, MethodTypes, and TermRefWithSignature types.
     *  (the reason why we deviate from the "final-method-with-pattern-match-in-base-class"
     *   pattern is that method signatures use caching, so encapsulation
     *   is improved using an OO scheme).
     */
    def signature(implicit ctx: Context): Signature = Signature.NotAMethod

    /** Convert to text */
    def toText(printer: Printer): Text = printer.toText(this)

    /** Utility method to show the underlying type of a TypeProxy chain together
     *  with the proxy type itself.
     */
    def showWithUnderlying(n: Int = 1)(implicit ctx: Context): String = this match {
      case tp: TypeProxy if n > 0 => s"$show with underlying ${tp.underlying.showWithUnderlying(n - 1)}"
      case _ => show
    }

    type VarianceMap = SimpleMap[TypeVar, Integer]

    /** All occurrences of type vars in this type that satisfy predicate
     *  `include` mapped to their variances (-1/0/1) in this type, where
     *  -1 means: only covariant occurrences
     *  +1 means: only covariant occurrences
     *  0 means: mixed or non-variant occurrences
     */
    def variances(include: TypeVar => Boolean)(implicit ctx: Context): VarianceMap = track("variances") {
      val accu = new TypeAccumulator[VarianceMap] {
        def apply(vmap: VarianceMap, t: Type): VarianceMap = t match {
          case t: TypeVar
          if !t.isInstantiated && (ctx.typerState.constraint contains t) && include(t) =>
            val v = vmap(t)
            if (v == null) vmap.updated(t, variance)
            else if (v == variance) vmap
            else vmap.updated(t, 0)
          case _ =>
            foldOver(vmap, t)
        }
      }
      accu(SimpleMap.Empty, this)
    }

    /** A simplified version of this type which is equivalent wrt =:= to this type.
     *  This applies a typemap to the type which (as all typemaps) follows type
     *  variable instances and reduces typerefs over refined types. It also
     *  re-evaluates all occurrences of And/OrType with &/| because
     *  what was a union or intersection of type variables might be a simpler type
     *  after the type variables are instantiated. Finally, it
     *  maps poly params in the current constraint set back to their type vars.
     */
    def simplified(implicit ctx: Context) = ctx.simplify(this, null)

    /** Approximations of union types: We replace a union type Tn | ... | Tn
     *  by the smallest intersection type of baseclass instances of T1,...,Tn.
     *  Example: Given
     *
     *      trait C[+T]
     *      trait D
     *      class A extends C[A] with D
     *      class B extends C[B] with D with E
     *
     *  we approximate `A | B` by `C[A | B] with D`
     */
    def approximateUnion(implicit ctx: Context) = ctx.approximateUnion(this)

    /** customized hash code of this type.
     *  NotCached for uncached types. Cached types
     *  compute hash and use it as the type's hashCode.
     */
    def hash: Int
  } // end Type

// ----- Type categories ----------------------------------------------

  /** A marker trait for cached types */
  trait CachedType extends Type

  /** A marker trait for type proxies.
   *  Each implementation is expected to redefine the `underlying` method.
   */
  abstract class TypeProxy extends Type {
    /** The type to which this proxy forwards operations. */
    def underlying(implicit ctx: Context): Type
  }

  // Every type has to inherit one of the following four abstract type classes.,
  // which determine whether the type is cached, and whether
  // it is a proxy of some other type. The duplication in their methods
  // is for efficiency.

  /**  Instances of this class are cached and are not proxies. */
  abstract class CachedGroundType extends Type with CachedType {
    private[this] var myHash = HashUnknown
    final def hash = {
      if (myHash == HashUnknown) {
        myHash = computeHash
        if (myHash == HashUnknown) myHash = HashUnknownAlt
      }
      myHash
    }
    override final def hashCode =
      if (hash == NotCached) System.identityHashCode(this) else hash
    def computeHash: Int
  }

  /**  Instances of this class are cached and are proxies. */
  abstract class CachedProxyType extends TypeProxy with CachedType {
    protected[this] var myHash = HashUnknown
    final def hash = {
      if (myHash == HashUnknown) {
        myHash = computeHash
        if (myHash == HashUnknown) myHash = HashUnknownAlt
      }
      myHash
    }
    override final def hashCode =
      if (hash == NotCached) System.identityHashCode(this) else hash
    def computeHash: Int
  }

  /**  Instances of this class are uncached and are not proxies. */
  abstract class UncachedGroundType extends Type {
    final def hash = NotCached
    if (monitored) {
      record(s"uncachable")
      record(s"uncachable: $getClass")
    }
  }

  /**  Instances of this class are uncached and are proxies. */
  abstract class UncachedProxyType extends TypeProxy {
    final def hash = NotCached
    if (monitored) {
      record(s"uncachable")
      record(s"uncachable: $getClass")
    }
  }

  /** A marker trait for types that apply only to type symbols */
  trait TypeType extends Type

  /** A marker trait for types that apply only to term symbols */
  trait TermType extends Type

  /** A marker trait for types that can be types of values or prototypes of value types */
  trait ValueTypeOrProto extends TermType

  /** A marker trait for types that can be types of values */
  trait ValueType extends ValueTypeOrProto

  /** A marker trait for types that are guaranteed to contain only a
   *  single non-null value (they might contain null in addition).
   */
  trait SingletonType extends TypeProxy with ValueType {
    def isOverloaded(implicit ctx: Context) = false
  }

  /** A marker trait for types that bind other types that refer to them.
   *  Instances are: PolyType, MethodType, RefinedType.
   */
  trait BindingType extends Type

  /** A trait for proto-types, used as expected types in typer */
  trait ProtoType extends Type {
    def isMatchedBy(tp: Type)(implicit ctx: Context): Boolean
    def fold[T](x: T, ta: TypeAccumulator[T])(implicit ctx: Context): T
    def map(tm: TypeMap)(implicit ctx: Context): ProtoType
  }

  /** Implementations of this trait cache the resukts of `narrow`. */
  trait NarrowCached extends Type {
    private var myNarrow: TermRef = null
    override def narrow(implicit ctx: Context): TermRef = {
      if (myNarrow eq null) myNarrow = super.narrow
      myNarrow
    }
  }

  /** A marker trait for types that are automatically derived from symbol
   *  information, e.g., where an annotation on a symbol is automatically
   *  applied to a symbol's type.
   */
  trait AutoType extends Type

// --- NamedTypes ------------------------------------------------------------------

  /** A NamedType of the form Prefix # name */
  abstract class NamedType extends CachedProxyType with ValueType {

    val prefix: Type
    val name: Name

    type ThisType >: this.type <: NamedType

    assert(prefix.isValueType || (prefix eq NoPrefix), s"invalid prefix $prefix")

    private[this] var lastDenotation: Denotation = _
    private[this] var lastSymbol: Symbol = _
    private[this] var checkedPeriod = Nowhere

    // Invariants:
    // (1) checkedPeriod != Nowhere  =>  lastDenotation != null
    // (2) lastDenotation != null    =>  lastSymbol != null

    /** There is a denotation computed which is valid (somewhere in) the
     *  current run.
     */
    def denotationIsCurrent(implicit ctx: Context) =
      lastDenotation != null && lastDenotation.validFor.runId == ctx.runId

    /** The the denotation is current, its symbol, otherwise NoDenotation.
     *
     *  Note: This operation does not force the denotation, and is therefore
     *  timing dependent. It should only be used if the outcome of the
     *  essential computation does not depend on the symbol being present or not.
     *  It's currently used to take an optimized path in substituters and
     *  type accumulators, as well as to be safe in diagnostiic printing.
     *  Normally, it's better to use `symbol`, not `currentSymbol`.
     */
    def currentSymbol(implicit ctx: Context) =
      if (denotationIsCurrent) symbol else NoSymbol

    /** The denotation currently denoted by this type */
    final def denot(implicit ctx: Context): Denotation = {
      val now = ctx.period
      if (checkedPeriod == now) lastDenotation else denotAt(now)
    }

    /** A first fall back to do a somewhat more expensive calculation in case the first
     *  attempt in `denot` does not yield a denotation.
     */
    private def denotAt(now: Period)(implicit ctx: Context): Denotation = {
      val d = lastDenotation
      if (d != null && (d.validFor contains now)) {
        checkedPeriod = now
        d
      }
      else computeDenot
    }

    /** A second fallback to recompute the denotation if necessary */
    private def computeDenot(implicit ctx: Context): Denotation = {
      val savedEphemeral = ctx.typerState.ephemeral
      ctx.typerState.ephemeral = false
      try {
        val d = lastDenotation match {
          case null =>
            val sym = lastSymbol
            if (sym == null) loadDenot else denotOfSym(sym)
          case d: SymDenotation =>
            if (   d.validFor.runId == ctx.runId
                || ctx.stillValid(d)
                || this.isInstanceOf[WithFixedSym]) d.current
            else {
              val newd = loadDenot
              if (newd.exists) newd else d.staleSymbolError
            }
          case d =>
            if (d.validFor.runId == ctx.period.runId) d.current
            else loadDenot
        }
        if (ctx.typerState.ephemeral) record("ephemeral cache miss: loadDenot")
        else if (d.exists) {
          // Avoid storing NoDenotations in the cache - we will not be able to recover from
          // them. The situation might arise that a type has NoDenotation in some later
          // phase but a defined denotation earlier (e.g. a TypeRef to an abstract type
          // is undefined after erasure.) We need to be able to do time travel back and
          // forth also in these cases.
          lastDenotation = d
          lastSymbol = d.symbol
          checkedPeriod = ctx.period
        }
        d
      }
      finally ctx.typerState.ephemeral |= savedEphemeral
    }

    private def denotOfSym(sym: Symbol)(implicit ctx: Context): Denotation = {
      val d = sym.denot
      val owner = d.owner
      if (owner.isTerm) d else d.asSeenFrom(prefix)
    }

    private def checkSymAssign(sym: Symbol)(implicit ctx: Context) =
      assert(
        (lastSymbol eq sym) ||
        (lastSymbol eq null) ||
        (lastSymbol.defRunId != sym.defRunId) ||
        (lastSymbol.defRunId == NoRunId) ||
        (lastSymbol.infoOrCompleter == ErrorType ||
        defn.overriddenBySynthetic.contains(lastSymbol)
          // for overriddenBySynthetic symbols a TermRef such as SomeCaseClass.this.hashCode
          // might be rewritten from Object#hashCode to the hashCode generated at SyntheticMethods
      ),
        s"data race? overwriting symbol of ${this.show} / $this / ${this.getClass} / ${lastSymbol.id} / ${sym.id}")

    protected def sig: Signature = Signature.NotAMethod

    private[dotc] def withDenot(denot: Denotation)(implicit ctx: Context): ThisType =
      if (sig != denot.signature)
        withSig(denot.signature).withDenot(denot).asInstanceOf[ThisType]
      else {
        setDenot(denot)
        this
      }

    private[dotc] final def setDenot(denot: Denotation)(implicit ctx: Context): Unit = {
      if (Config.checkNoDoubleBindings)
        if (ctx.settings.YnoDoubleBindings.value)
          checkSymAssign(denot.symbol)
      lastDenotation = denot
      lastSymbol = denot.symbol
    }

    private[dotc] def withSym(sym: Symbol, signature: Signature)(implicit ctx: Context): ThisType =
      if (sig != signature)
        withSig(signature).withSym(sym, signature).asInstanceOf[ThisType]
      else {
        setSym(sym)
        this
      }

    private[dotc] final def setSym(sym: Symbol)(implicit ctx: Context): Unit = {
      if (Config.checkNoDoubleBindings)
        if (ctx.settings.YnoDoubleBindings.value)
          checkSymAssign(sym)
      uncheckedSetSym(sym)
    }

    private[dotc] final def uncheckedSetSym(sym: Symbol): Unit = {
      lastDenotation = null
      lastSymbol = sym
      checkedPeriod = Nowhere
    }

    private def withSig(sig: Signature)(implicit ctx: Context): NamedType =
      TermRef.withSig(prefix, name.asTermName, sig)

    protected def loadDenot(implicit ctx: Context): Denotation = {
      val d = asMemberOf(prefix)
      if (d.exists || ctx.phaseId == FirstPhaseId || !lastDenotation.isInstanceOf[SymDenotation])
        d
      else { // name has changed; try load in earlier phase and make current
        val d = loadDenot(ctx.withPhase(ctx.phaseId - 1)).current
        if (d.exists) d
        else throw new Error(s"failure to reload $this of class $getClass")
      }
    }

    protected def asMemberOf(prefix: Type)(implicit ctx: Context) =
      if (name.isInheritedName) prefix.nonPrivateMember(name.revertInherited)
      else prefix.member(name)

    def symbol(implicit ctx: Context): Symbol = {
      val now = ctx.period
      if (checkedPeriod == now ||
          lastDenotation == null && lastSymbol != null) lastSymbol
      else denot.symbol
    }

<<<<<<< HEAD
    def info(implicit ctx: Context): Type = Mutability.viewpointAdapt(denot.info, this)
=======
    /** Retrieves currently valid symbol without necessarily updating denotation.
     *  Assumes that symbols do not change between periods in the same run.
     *  Used to get the class underlying a ThisType.
     */
    private[Types] def stableInRunSymbol(implicit ctx: Context): Symbol =
      if (checkedPeriod.runId == ctx.runId) lastSymbol
      else symbol

    def info(implicit ctx: Context): Type = denot.info
>>>>>>> 7eaee332

    def isType = isInstanceOf[TypeRef]
    def isTerm = isInstanceOf[TermRef]

    /** Guard against cycles that can arise if given `op`
     *  follows info. The prblematic cases are a type alias to itself or
     *  bounded by itself or a val typed as itself:
     *
     *  type T <: T
     *  val x: x.type
     *
     *  These are errors but we have to make sure that operations do
     *  not loop before the error is detected.
     */
    final def controlled[T](op: => T)(implicit ctx: Context): T = try {
      ctx.underlyingRecursions += 1
      if (ctx.underlyingRecursions < LogPendingUnderlyingThreshold)
        op
      else if (ctx.pendingUnderlying contains this)
        throw CyclicReference(symbol)
      else
        try {
          ctx.pendingUnderlying += this
          op
        } finally {
          ctx.pendingUnderlying -= this
        }
    } finally {
      ctx.underlyingRecursions -= 1
    }

    def derivedSelect(prefix: Type)(implicit ctx: Context): Type =
      if (prefix eq this.prefix) this
      else {
        val res = prefix.lookupRefined(name)
        if (res.exists) res else newLikeThis(prefix)
      }

    /** Create a NamedType of the same kind as this type, but with a new prefix.
     */
    protected def newLikeThis(prefix: Type)(implicit ctx: Context): NamedType =
      NamedType(prefix, name)

    /** Create a NamedType of the same kind as this type, but with a "inherited name".
     *  This is necessary to in situations like the following:
     *
     *    class B { def m: T1 }
     *    class C extends B { private def m: T2; ... C.m }
     *    object C extends C
     *    object X { ... C.m }
     *
     *  The two references of C.m in class C and object X refer to different
     *  definitions: The one in C refers to C#m whereas the one in X refers to B#m.
     *  But the type C.m must have only one denotation, so it can't refer to two
     *  members depending on context.
     *
     *  In situations like this, the reference in X would get the type
     *  `<C.m>.shadowed` to make clear that we mean the inherited member, not
     *  the private one.
     *
     *  Note: An alternative, possibly more robust scheme would be to give
     *  private members special names. A private definition would have a special
     *  name (say m' in the example above), but would be entered in its enclosing
     *  under both private and public names, so it could still be found by looking up
     *  the public name.
     */
    final def shadowed(implicit ctx: Context): NamedType =
      NamedType(prefix, name.inheritedName)

    override def equals(that: Any) = that match {
      case that: NamedType =>
        this.name == that.name &&
        this.prefix == that.prefix &&
        !that.isInstanceOf[TermRefWithSignature] &&
        !that.isInstanceOf[WithFixedSym]
      case _ =>
        false
    }
  }

  abstract case class TermRef(override val prefix: Type, name: TermName) extends NamedType with SingletonType {

    type ThisType = TermRef

    //assert(name.toString != "<local Coder>")
    override def underlying(implicit ctx: Context): Type = {
      //if (d.isOverloaded) NoType else
	  //	Mutability.withSimpleMutability(d.info,
	  //		Mutability.viewpointAdapt(
	  //			Mutability.tmt(prefix), Mutability.tmt(d.info)))
	  
	  if (isOverloaded) NoType else info
	  
      //val d = denot
      //if (d.isOverloaded) NoType else d.info
    }

    override def signature(implicit ctx: Context): Signature = denot.signature

    override def isOverloaded(implicit ctx: Context) = denot.isOverloaded

    private def rewrap(sd: SingleDenotation)(implicit ctx: Context) =
      TermRef.withSigAndDenot(prefix, name, sd.signature, sd)

    def alternatives(implicit ctx: Context): List[TermRef] =
      denot.alternatives map rewrap

    def altsWith(p: Symbol => Boolean)(implicit ctx: Context): List[TermRef] =
      denot.altsWith(p) map rewrap
  }

  abstract case class TypeRef(override val prefix: Type, name: TypeName) extends NamedType {

    type ThisType = TypeRef

    override def underlying(implicit ctx: Context): Type = info
  }

  final class TermRefWithSignature(prefix: Type, name: TermName, override val sig: Signature) extends TermRef(prefix, name) {
    assert(prefix ne NoPrefix)
    override def signature(implicit ctx: Context) = sig
    override def loadDenot(implicit ctx: Context): Denotation = {
      val d = super.loadDenot
      if (sig eq Signature.OverloadedSignature) d
      else d.atSignature(sig)
    }

    override def newLikeThis(prefix: Type)(implicit ctx: Context): TermRef = {
      val candidate = TermRef.withSig(prefix, name, sig)
      if (symbol.exists && !candidate.symbol.exists) { // recompute from previous symbol
        val ownSym = symbol
        val newd = asMemberOf(prefix)
        candidate.withDenot(asMemberOf(prefix).suchThat(_ eq ownSym))
      }
      else candidate
    }

    override def equals(that: Any) = that match {
      case that: TermRefWithSignature =>
        this.prefix == that.prefix &&
        this.name == that.name &&
        this.sig == that.sig
      case _ =>
        false
    }
    override def computeHash = doHash((name, sig), prefix)
  }

  trait WithFixedSym extends NamedType {
    def fixedSym: Symbol
    assert(fixedSym ne NoSymbol)
    uncheckedSetSym(fixedSym)

    override def withDenot(denot: Denotation)(implicit ctx: Context): ThisType = {
      assert(denot.symbol eq fixedSym)
      setDenot(denot)
      this
    }

    override def withSym(sym: Symbol, signature: Signature)(implicit ctx: Context): ThisType =
      unsupported("withSym")

    override def newLikeThis(prefix: Type)(implicit ctx: Context): NamedType =
      NamedType.withFixedSym(prefix, fixedSym)

    override def equals(that: Any) = that match {
      case that: WithFixedSym => this.prefix == that.prefix && (this.fixedSym eq that.fixedSym)
      case _ => false
    }
    override def computeHash = doHash(fixedSym, prefix)
  }

  final class CachedTermRef(prefix: Type, name: TermName, hc: Int) extends TermRef(prefix, name) {
    assert(prefix ne NoPrefix)
    myHash = hc
    override def computeHash = unsupported("computeHash")
  }

  final class CachedTypeRef(prefix: Type, name: TypeName, hc: Int) extends TypeRef(prefix, name) {
    assert(prefix ne NoPrefix)
    myHash = hc
    override def computeHash = unsupported("computeHash")
  }

  final class TermRefWithFixedSym(prefix: Type, name: TermName, val fixedSym: TermSymbol) extends TermRef(prefix, name) with WithFixedSym
  final class TypeRefWithFixedSym(prefix: Type, name: TypeName, val fixedSym: TypeSymbol) extends TypeRef(prefix, name) with WithFixedSym

  /** Assert current phase does not have erasure semantics */
  private def assertUnerased()(implicit ctx: Context) =
    if (Config.checkUnerased) assert(!ctx.phase.erasedTypes)

  object NamedType {
    def apply(prefix: Type, name: Name)(implicit ctx: Context) =
      if (name.isTermName) TermRef.all(prefix, name.asTermName)
      else TypeRef(prefix, name.asTypeName)
    def apply(prefix: Type, name: Name, denot: Denotation)(implicit ctx: Context) =
      if (name.isTermName) TermRef(prefix, name.asTermName, denot)
      else TypeRef(prefix, name.asTypeName, denot)
    def withFixedSym(prefix: Type, sym: Symbol)(implicit ctx: Context) =
      if (sym.isType) TypeRef.withFixedSym(prefix, sym.name.asTypeName, sym.asType)
      else TermRef.withFixedSym(prefix, sym.name.asTermName, sym.asTerm)
    def withSymAndName(prefix: Type, sym: Symbol, name: Name)(implicit ctx: Context): NamedType =
      if (sym.isType) TypeRef.withSymAndName(prefix, sym.asType, name.asTypeName)
      else TermRef.withSymAndName(prefix, sym.asTerm, name.asTermName)
  }

  object TermRef {

    /** Create term ref with given name, without specifying a signature.
     *  Its meaning is the (potentially multi-) denotation of the member(s)
     *  of prefix with given name.
     */
    def all(prefix: Type, name: TermName)(implicit ctx: Context): TermRef = {
      ctx.uniqueNamedTypes.enterIfNew(prefix, name).asInstanceOf[TermRef]
    }

    /** Create term ref referring to given symbol, taking the signature
     *  from the symbol if it is completed, or creating a term ref without
     *  signature, if symbol is not yet completed.
     */
    def apply(prefix: Type, sym: TermSymbol)(implicit ctx: Context): TermRef =
      withSymAndName(prefix, sym, sym.name)

    /** Create term ref to given initial denotation, taking the signature
     *  from the denotation if it is completed, or creating a term ref without
     *  signature, if denotation is not yet completed.
     */
    def apply(prefix: Type, name: TermName, denot: Denotation)(implicit ctx: Context): TermRef = {
      if ((prefix eq NoPrefix) || denot.symbol.isFresh)
        apply(prefix, denot.symbol.asTerm)
      else denot match {
        case denot: SymDenotation if denot.isCompleted => withSig(prefix, name, denot.signature)
        case _ => all(prefix, name)
      }
    } withDenot denot

    /** Create a non-member term ref (which cannot be reloaded using `member`),
     *  with given prefix, name, and signature
     */
    def withFixedSym(prefix: Type, name: TermName, sym: TermSymbol)(implicit ctx: Context): TermRef =
      unique(new TermRefWithFixedSym(prefix, name, sym))

    /** Create a term ref referring to given symbol with given name, taking the signature
     *  from the symbol if it is completed, or creating a term ref without
     *  signature, if symbol is not yet completed. This is very similar to TermRef(Type, Symbol),
     *  except for two differences:
     *  (1) The symbol might not yet have a denotation, so the name needs to be given explicitly.
     *  (2) The name in the term ref need not be the same as the name of the Symbol.
     */
    def withSymAndName(prefix: Type, sym: TermSymbol, name: TermName)(implicit ctx: Context): TermRef =
      if ((prefix eq NoPrefix) || sym.isFresh)
        withFixedSym(prefix, name, sym)
      else if (sym.defRunId != NoRunId && sym.isCompleted)
        withSig(prefix, name, sym.signature) withSym (sym, sym.signature)
      else
        all(prefix, name) withSym (sym, Signature.NotAMethod)

    /** Create a term ref to given symbol, taking the signature from the symbol
     *  (which must be completed).
     */
    def withSig(prefix: Type, sym: TermSymbol)(implicit ctx: Context): TermRef =
      if ((prefix eq NoPrefix) || sym.isFresh) withFixedSym(prefix, sym.name, sym)
      else withSig(prefix, sym.name, sym.signature).withSym(sym, sym.signature)

    /** Create a term ref with given prefix, name and signature */
    def withSig(prefix: Type, name: TermName, sig: Signature)(implicit ctx: Context): TermRef =
      unique(new TermRefWithSignature(prefix, name, sig))

    /** Create a term ref with given prefix, name, signature, and initial denotation */
    def withSigAndDenot(prefix: Type, name: TermName, sig: Signature, denot: Denotation)(implicit ctx: Context): TermRef = {
      if ((prefix eq NoPrefix) || denot.symbol.isFresh)
        withFixedSym(prefix, denot.symbol.asTerm.name, denot.symbol.asTerm)
      else
        withSig(prefix, name, sig)
    } withDenot denot
  }

  object TypeRef {
    /** Create type ref with given prefix and name */
    def apply(prefix: Type, name: TypeName)(implicit ctx: Context): TypeRef =
      ctx.uniqueNamedTypes.enterIfNew(prefix, name).asInstanceOf[TypeRef]

    /** Create type ref to given symbol */
    def apply(prefix: Type, sym: TypeSymbol)(implicit ctx: Context): TypeRef =
      withSymAndName(prefix, sym, sym.name)

    /** Create a non-member type ref  (which cannot be reloaded using `member`),
     *  with given prefix, name, and symbol.
     */
    def withFixedSym(prefix: Type, name: TypeName, sym: TypeSymbol)(implicit ctx: Context): TypeRef =
      unique(new TypeRefWithFixedSym(prefix, name, sym))

    /** Create a type ref referring to given symbol with given name.
     *  This is very similar to TypeRef(Type, Symbol),
     *  except for two differences:
     *  (1) The symbol might not yet have a denotation, so the name needs to be given explicitly.
     *  (2) The name in the type ref need not be the same as the name of the Symbol.
     */
    def withSymAndName(prefix: Type, sym: TypeSymbol, name: TypeName)(implicit ctx: Context): TypeRef =
      if ((prefix eq NoPrefix) || sym.isFresh) withFixedSym(prefix, name, sym)
      else apply(prefix, name).withSym(sym, Signature.NotAMethod)

    /** Create a type ref with given name and initial denotation */
    def apply(prefix: Type, name: TypeName, denot: Denotation)(implicit ctx: Context): TypeRef = {
      if ((prefix eq NoPrefix) || denot.symbol.isFresh) apply(prefix, denot.symbol.asType)
      else apply(prefix, name)
    } withDenot denot
  }

  // --- Other SingletonTypes: ThisType/SuperType/ConstantType ---------------------------

  /** The type cls.this
   *  @param tref    A type ref which indicates the class `cls`.
   *  Note: we do not pass a class symbol directly, because symbols
   *  do not survive runs whereas typerefs do.
   */
  abstract case class ThisType(tref: TypeRef) extends CachedProxyType with SingletonType {
    def cls(implicit ctx: Context): ClassSymbol = tref.stableInRunSymbol.asClass
    override def underlying(implicit ctx: Context): Type =
      if (ctx.erasedTypes) tref else cls.classInfo.selfType
    override def computeHash = doHash(tref)
  }

  final class CachedThisType(tref: TypeRef) extends ThisType(tref)

  object ThisType {
    /** Normally one should use ClassSymbol#thisType instead */
    def raw(tref: TypeRef)(implicit ctx: Context) =
      unique(new CachedThisType(tref))
  }

  /** The type of a super reference cls.super where
   *  `thistpe` is cls.this and `supertpe` is the type of the value referenced
   *  by `super`.
   */
  abstract case class SuperType(thistpe: Type, supertpe: Type) extends CachedProxyType with SingletonType {
    override def underlying(implicit ctx: Context) = supertpe
    def derivedSuperType(thistpe: Type, supertpe: Type)(implicit ctx: Context) =
      if ((thistpe eq this.thistpe) && (supertpe eq this.supertpe)) this
      else SuperType(thistpe, supertpe)
    override def computeHash = doHash(thistpe, supertpe)
  }

  final class CachedSuperType(thistpe: Type, supertpe: Type) extends SuperType(thistpe, supertpe)

  object SuperType {
    def apply(thistpe: Type, supertpe: Type)(implicit ctx: Context): Type =
      unique(new CachedSuperType(thistpe, supertpe))
  }

  /** A constant type with  single `value`. */
  abstract case class ConstantType(value: Constant) extends CachedProxyType with SingletonType {
    override def underlying(implicit ctx: Context) = value.tpe
    override def computeHash = doHash(value)
  }

  final class CachedConstantType(value: Constant) extends ConstantType(value)

  object ConstantType {
    def apply(value: Constant)(implicit ctx: Context) = {
      assertUnerased()
      unique(new CachedConstantType(value))
    }
  }

  case class LazyRef(refFn: () => Type) extends UncachedProxyType with ValueType {
    lazy val ref = refFn()
    override def underlying(implicit ctx: Context) = ref
    override def toString = s"LazyRef($ref)"
  }

  // --- Refined Type ---------------------------------------------------------

  /** A refined type parent { refinement }
   *  @param refinedName  The name of the refinement declaration
   *  @param infoFn: A function that produces the info of the refinement declaration,
   *                 given the refined type itself.
   */
  abstract case class RefinedType(parent: Type, refinedName: Name)
    extends CachedProxyType with BindingType with ValueType {

    val refinedInfo: Type

    override def underlying(implicit ctx: Context) = parent

    private def checkInst(implicit ctx: Context): this.type = {
      if (Config.checkLambdaVariance)
        refinedInfo match {
          case refinedInfo: TypeBounds if refinedInfo.variance != 0 && refinedName.isLambdaArgName =>
            val cls = parent.LambdaClass(forcing = false)
            if (cls.exists)
              assert(refinedInfo.variance == cls.typeParams.apply(refinedName.lambdaArgIndex).variance,
                  s"variance mismatch for $this, $cls, ${cls.typeParams}, ${cls.typeParams.apply(refinedName.lambdaArgIndex).variance}, ${refinedInfo.variance}")
          case _ =>
        }
      this
    }

    /** Derived refined type, with a twist: A refinement with a higher-kinded type param placeholder
     *  is transformed to a refinement of the original type parameter if that one exists.
     */
    def derivedRefinedType(parent: Type, refinedName: Name, refinedInfo: Type)(implicit ctx: Context): RefinedType = {
      lazy val underlyingTypeParams = parent.rawTypeParams

      if ((parent eq this.parent) && (refinedName eq this.refinedName) && (refinedInfo eq this.refinedInfo))
        this
      else if (   refinedName.isLambdaArgName
               //&& { println(s"deriving $refinedName $parent $underlyingTypeParams"); true }
               && refinedName.lambdaArgIndex < underlyingTypeParams.length
               && !parent.isLambda)
        derivedRefinedType(parent.EtaExpand, refinedName, refinedInfo)
      else
        RefinedType(parent, refinedName, rt => refinedInfo.substThis(this, RefinedThis(rt)))
    }

    override def equals(that: Any) = that match {
      case that: RefinedType =>
        this.parent == that.parent &&
        this.refinedName == that.refinedName &&
        this.refinedInfo == that.refinedInfo
      case _ =>
        false
    }
    override def computeHash = doHash(refinedName, refinedInfo, parent)
    override def toString = s"RefinedType($parent, $refinedName, $refinedInfo)"
  }

  class CachedRefinedType(parent: Type, refinedName: Name, infoFn: RefinedType => Type) extends RefinedType(parent, refinedName) {
    val refinedInfo = infoFn(this)
  }

  class PreHashedRefinedType(parent: Type, refinedName: Name, override val refinedInfo: Type, hc: Int)
  extends RefinedType(parent, refinedName) {
    myHash = hc
    override def computeHash = unsupported("computeHash")
  }

  object RefinedType {
    def make(parent: Type, names: List[Name], infoFns: List[RefinedType => Type])(implicit ctx: Context): Type =
      if (names.isEmpty) parent
      else make(RefinedType(parent, names.head, infoFns.head), names.tail, infoFns.tail)

    def apply(parent: Type, name: Name, infoFn: RefinedType => Type)(implicit ctx: Context): RefinedType = {
      assert(!ctx.erasedTypes)
      ctx.base.uniqueRefinedTypes.enterIfNew(new CachedRefinedType(parent, name, infoFn)).checkInst
    }

    def apply(parent: Type, name: Name, info: Type)(implicit ctx: Context): RefinedType = {
      assert(!ctx.erasedTypes)
      ctx.base.uniqueRefinedTypes.enterIfNew(parent, name, info).checkInst
    }
  }

  // --- AndType/OrType ---------------------------------------------------------------

  trait AndOrType extends ValueType { // todo: check where we can simplify using AndOrType
    def tp1: Type
    def tp2: Type
    def isAnd: Boolean
    def derivedAndOrType(tp1: Type, tp2: Type)(implicit ctx: Context): Type  // needed?
  }

  abstract case class AndType(tp1: Type, tp2: Type) extends CachedGroundType with AndOrType {

    def isAnd = true

    def derivedAndType(tp1: Type, tp2: Type)(implicit ctx: Context): Type =
      if ((tp1 eq this.tp1) && (tp2 eq this.tp2)) this
      else AndType.make(tp1, tp2)

    def derived_& (tp1: Type, tp2: Type)(implicit ctx: Context): Type =
      if ((tp1 eq this.tp1) && (tp2 eq this.tp2)) this
      else tp1 & tp2

    def derivedAndOrType(tp1: Type, tp2: Type)(implicit ctx: Context): Type =
      derivedAndType(tp1, tp2)

    override def computeHash = doHash(tp1, tp2)
  }

  final class CachedAndType(tp1: Type, tp2: Type) extends AndType(tp1, tp2)

  object AndType {
    def apply(tp1: Type, tp2: Type)(implicit ctx: Context) = {
      assert(tp1.isInstanceOf[ValueType] && tp2.isInstanceOf[ValueType])
      unchecked(tp1, tp2)
    }
    def unchecked(tp1: Type, tp2: Type)(implicit ctx: Context) = {
      assertUnerased()
      unique(new CachedAndType(tp1, tp2))
    }
    def make(tp1: Type, tp2: Type)(implicit ctx: Context): Type =
      if (tp1 eq tp2) tp1 else apply(tp1, tp2)
  }

  abstract case class OrType(tp1: Type, tp2: Type) extends CachedGroundType with AndOrType {
    assert(tp1.isInstanceOf[ValueType] && tp2.isInstanceOf[ValueType])

    def isAnd = false

    def derivedOrType(tp1: Type, tp2: Type)(implicit ctx: Context): Type =
      if ((tp1 eq this.tp1) && (tp2 eq this.tp2)) this
      else OrType.make(tp1, tp2)

    def derivedAndOrType(tp1: Type, tp2: Type)(implicit ctx: Context): Type =
      derivedOrType(tp1, tp2)

    override def computeHash = doHash(tp1, tp2)
  }

  final class CachedOrType(tp1: Type, tp2: Type) extends OrType(tp1, tp2)

  object OrType {
    def apply(tp1: Type, tp2: Type)(implicit ctx: Context) = {
      assertUnerased()
      unique(new CachedOrType(tp1, tp2))
    }
    def make(tp1: Type, tp2: Type)(implicit ctx: Context): Type =
      if (tp1 eq tp2) tp1 else apply(tp1, tp2)
  }

  // ----- Method types: MethodType/ExprType/PolyType -------------------------------

  // Note: method types are cached whereas poly types are not. The reason
  // is that most poly types are cyclic via poly params,
  // and therefore two different poly types would never be equal.

  /** A trait that mixes in functionality for signature caching */
  trait MethodicType extends Type {

    private[this] var mySignature: Signature = _
    private[this] var mySignatureRunId: Int = NoRunId

    protected def computeSignature(implicit ctx: Context): Signature

    protected def resultSignature(implicit ctx: Context) = try resultType match {
      case rtp: MethodicType => rtp.signature
      case tp => Signature(tp, isJava = false)
    }
    catch {
      case ex: AssertionError =>
        println(i"failure while taking result signture of $resultType")
        throw ex
    }

    final override def signature(implicit ctx: Context): Signature = {
      if (ctx.runId != mySignatureRunId) {
        mySignature = computeSignature
        mySignatureRunId = ctx.runId
      }
      mySignature
    }
  }

  trait MethodOrPoly extends MethodicType

  abstract case class MethodType(paramNames: List[TermName], paramTypes: List[Type])
      (resultTypeExp: MethodType => Type)
    extends CachedGroundType with BindingType with TermType with MethodOrPoly with NarrowCached { thisMethodType =>

	val resultType_ = resultTypeExp(this)
    override def resultType = resultType_
    assert(resultType != NoType)
    def isJava = false
    def isImplicit = false

	// LUB of arguments previously applied to polyread parameters
	var resultModifier: Mutability.Tmt = Mutability.UnannotatedTmt()

    private[this] var myIsDependent: Boolean = _
    private[this] var myIsDepKnown = false

    /** Does result type contain references to parameters of this method type?
     */
    def isDependent(implicit ctx: Context) = {
      if (!myIsDepKnown) {
        val isDepAcc = new TypeAccumulator[Boolean] {
          def apply(x: Boolean, tp: Type) = x || {
            tp match {
              case MethodParam(`thisMethodType`, _) => true
              case tp @ TypeRef(MethodParam(`thisMethodType`, _), name) =>
                tp.info match { // follow type arguments to avoid dependency
                  case TypeBounds(lo, hi) if lo eq hi => apply(x, hi)
                  case _ => true
                }
              case _ =>
                foldOver(x, tp)
            }
          }
        }
        myIsDependent = isDepAcc(false, resultType)
        myIsDepKnown = true
      }
      myIsDependent
    }

    protected def computeSignature(implicit ctx: Context): Signature =
      resultSignature.prepend(paramTypes, isJava)

    def derivedMethodType(paramNames: List[TermName], paramTypes: List[Type], restpe: Type)(implicit ctx: Context) =
      if ((paramNames eq this.paramNames) && (paramTypes eq this.paramTypes) && (restpe eq this.resultType)) this
      else {
        val restpeFn = (x: MethodType) => restpe.subst(this, x)
        if (isJava) JavaMethodType(paramNames, paramTypes)(restpeFn)
        else if (isImplicit) ImplicitMethodType(paramNames, paramTypes)(restpeFn)
        else MethodType(paramNames, paramTypes)(restpeFn)
      }

	  // TODO: change instantiate to handle type mods: actually, just change resultType... but we need to know the arguments.
    def instantiate(argTypes: => List[Type])(implicit ctx: Context): Type =
      if (isDependent) resultType.substParams(this, argTypes)
      else resultType

    override def equals(that: Any) = that match {
      case that: MethodType =>
        this.paramNames == that.paramNames &&
        this.paramTypes == that.paramTypes &&
        this.resultType == that.resultType
      case _ =>
        false
    }
	
	/*def copyWithResultModifier(resultMod: Mutability.Tmt)(implicit ctx: Context): MethodType = {
		val derivedMethod = {
			val restpeFn = (x: MethodType) => this.resultType.subst(this, x)
			if (isJava) JavaMethodType(paramNames, paramTypes)(restpeFn)
			else if (isImplicit) ImplicitMethodType(paramNames, paramTypes)(restpeFn)
			else MethodType(paramNames, paramTypes)(restpeFn)
		}
		derivedMethod.resultModifier = resultMod
		derivedMethod
	 }*/

    override def computeHash = doHash(paramNames, resultType, paramTypes)

    protected def prefixString = "MethodType"
    override def toString = s"$prefixString($paramNames, $paramTypes, $resultType)"
  }

  final class CachedMethodType(paramNames: List[TermName], paramTypes: List[Type])(resultTypeExp: MethodType => Type)
    extends MethodType(paramNames, paramTypes)(resultTypeExp) {
    override def equals(that: Any) = super.equals(that) && that.isInstanceOf[CachedMethodType]
  }

  final class JavaMethodType(paramNames: List[TermName], paramTypes: List[Type])(resultTypeExp: MethodType => Type)
    extends MethodType(paramNames, paramTypes)(resultTypeExp) {
    override def isJava = true
    override def equals(that: Any) = super.equals(that) && that.isInstanceOf[JavaMethodType]
    override def computeHash = addDelta(super.computeHash, 1)
    override protected def prefixString = "JavaMethodType"
  }

  final class ImplicitMethodType(paramNames: List[TermName], paramTypes: List[Type])(resultTypeExp: MethodType => Type)
    extends MethodType(paramNames, paramTypes)(resultTypeExp) {
    override def isImplicit = true
    override def equals(that: Any) = super.equals(that) && that.isInstanceOf[ImplicitMethodType]
    override def computeHash = addDelta(super.computeHash, 2)
    override protected def prefixString = "ImplicitMethodType"
  }

  abstract class MethodTypeCompanion {
    def apply(paramNames: List[TermName], paramTypes: List[Type])(resultTypeExp: MethodType => Type)(implicit ctx: Context): MethodType
    def apply(paramNames: List[TermName], paramTypes: List[Type], resultType: Type)(implicit ctx: Context): MethodType =
      apply(paramNames, paramTypes)(_ => resultType)
    def apply(paramTypes: List[Type])(resultTypeExp: MethodType => Type)(implicit ctx: Context): MethodType =
      apply(nme.syntheticParamNames(paramTypes.length), paramTypes)(resultTypeExp)
    def apply(paramTypes: List[Type], resultType: Type)(implicit ctx: Context): MethodType =
      apply(nme.syntheticParamNames(paramTypes.length), paramTypes, resultType)
    def fromSymbols(params: List[Symbol], resultType: Type)(implicit ctx: Context) = {
      def paramInfo(param: Symbol): Type = param.info match {
        case AnnotatedType(annot, tp) if annot matches defn.RepeatedAnnot =>
          tp.translateParameterized(defn.SeqClass, defn.RepeatedParamClass)
        case tp =>
          tp
      }
      def transformResult(mt: MethodType) =
        resultType.subst(params, (0 until params.length).toList map (MethodParam(mt, _)))
      apply(params map (_.name.asTermName), params map paramInfo)(transformResult _)
    }
  }

  object MethodType extends MethodTypeCompanion {
    def apply(paramNames: List[TermName], paramTypes: List[Type])(resultTypeExp: MethodType => Type)(implicit ctx: Context) =
      unique(new CachedMethodType(paramNames, paramTypes)(resultTypeExp))
  }

  object JavaMethodType extends MethodTypeCompanion {
    def apply(paramNames: List[TermName], paramTypes: List[Type])(resultTypeExp: MethodType => Type)(implicit ctx: Context) =
      unique(new JavaMethodType(paramNames, paramTypes)(resultTypeExp))
  }

  object ImplicitMethodType extends MethodTypeCompanion {
    def apply(paramNames: List[TermName], paramTypes: List[Type])(resultTypeExp: MethodType => Type)(implicit ctx: Context) =
      unique(new ImplicitMethodType(paramNames, paramTypes)(resultTypeExp))
  }

  abstract case class ExprType(override val resultType: Type)
  extends CachedProxyType with TermType with MethodicType {
    override def underlying(implicit ctx: Context): Type = resultType
    protected def computeSignature(implicit ctx: Context): Signature = resultSignature
    def derivedExprType(resultType: Type)(implicit ctx: Context) =
      if (resultType eq this.resultType) this else ExprType(resultType)
    override def computeHash = doHash(resultType)
  }

  final class CachedExprType(resultType: Type) extends ExprType(resultType)

  object ExprType {
    def apply(resultType: Type)(implicit ctx: Context) = {
      assertUnerased()
      unique(new CachedExprType(resultType))
    }
  }

  case class PolyType(paramNames: List[TypeName])(paramBoundsExp: PolyType => List[TypeBounds], resultTypeExp: PolyType => Type)
    extends CachedGroundType with BindingType with TermType with MethodOrPoly {

    val paramBounds = paramBoundsExp(this)
    override val resultType = resultTypeExp(this)

    protected def computeSignature(implicit ctx: Context) = resultSignature

    def instantiate(argTypes: List[Type])(implicit ctx: Context): Type =
      resultType.substParams(this, argTypes)

    def instantiateBounds(argTypes: List[Type])(implicit ctx: Context): List[TypeBounds] =
      paramBounds.mapConserve(_.substParams(this, argTypes).bounds)

    def derivedPolyType(paramNames: List[TypeName], paramBounds: List[TypeBounds], restpe: Type)(implicit ctx: Context) =
      if ((paramNames eq this.paramNames) && (paramBounds eq this.paramBounds) && (restpe eq this.resultType)) this
      else copy(paramNames, paramBounds, restpe)

    def copy(paramNames: List[TypeName], paramBounds: List[TypeBounds], restpe: Type)(implicit ctx: Context) =
      PolyType(paramNames)(
          x => paramBounds mapConserve (_.subst(this, x).bounds),
          x => restpe.subst(this, x))

    // need to override hashCode and equals to be object identity
    // because paramNames by itself is not discriminatory enough
    override def equals(other: Any) = this eq other.asInstanceOf[AnyRef]
    override def computeHash = identityHash

    override def toString = s"PolyType($paramNames, $paramBounds, $resultType)"
  }

  object PolyType {
    def fromSymbols(tparams: List[Symbol], resultType: Type)(implicit ctx: Context) =
      if (tparams.isEmpty) resultType
      else {
        def transform(pt: PolyType, tp: Type) =
          tp.subst(tparams, (0 until tparams.length).toList map (PolyParam(pt, _)))
        apply(tparams map (_.name.asTypeName))(
          pt => tparams map (tparam => transform(pt, tparam.info).bounds),
          pt => transform(pt, resultType))
      }
  }

  // ----- Bound types: MethodParam, PolyParam, RefinedThis --------------------------

  abstract class BoundType extends CachedProxyType with ValueType {
    type BT <: BindingType
    def binder: BT
    // Dotty deviation: copyBoundType was copy, but
    // dotty generates copy methods always automatically, and therefore
    // does not accept same-named method definitions in subclasses.
    // Scala2x, on the other hand, requires them (not sure why!)
    def copyBoundType(bt: BT): Type
  }

  abstract class ParamType extends BoundType {
    def paramNum: Int
  }

  abstract case class MethodParam(binder: MethodType, paramNum: Int) extends ParamType with SingletonType {
    type BT = MethodType
    override def underlying(implicit ctx: Context): Type = binder.paramTypes(paramNum)
    def copyBoundType(bt: BT) = new MethodParamImpl(bt, paramNum)

    // need to customize hashCode and equals to prevent infinite recursion for dep meth types.
    override def computeHash = addDelta(System.identityHashCode(binder), paramNum)
    override def equals(that: Any) = that match {
      case that: MethodParam =>
        (this.binder eq that.binder) && this.paramNum == that.paramNum
      case _ =>
        false
    }

    override def toString = s"MethodParam(${binder.paramNames(paramNum)})"
  }

  class MethodParamImpl(binder: MethodType, paramNum: Int) extends MethodParam(binder, paramNum)

  object MethodParam {
    def apply(binder: MethodType, paramNum: Int)(implicit ctx: Context): MethodParam = {
      assertUnerased()
      new MethodParamImpl(binder, paramNum)
    }
  }

  case class PolyParam(binder: PolyType, paramNum: Int) extends ParamType {
    type BT = PolyType
    def copyBoundType(bt: BT) = PolyParam(bt, paramNum)

    /** Looking only at the structure of `bound`, is one of the following true?
     *     - fromBelow and param <:< bound
     *     - !fromBelow and param >:> bound
     */
    def occursIn(bound: Type, fromBelow: Boolean)(implicit ctx: Context): Boolean = bound.stripTypeVar match {
      case bound: PolyParam => bound == this
      case bound: AndOrType =>
        def occ1 = occursIn(bound.tp1, fromBelow)
        def occ2 = occursIn(bound.tp2, fromBelow)
        if (fromBelow == bound.isAnd) occ1 && occ2 else occ1 || occ2
      case _ => false
    }

    override def underlying(implicit ctx: Context): Type = binder.paramBounds(paramNum)
    // no customized hashCode/equals needed because cycle is broken in PolyType
    override def toString = s"PolyParam(${binder.paramNames(paramNum)})"

    override def computeHash = doHash(paramNum, binder)
  }

  case class RefinedThis(binder: RefinedType) extends BoundType with SingletonType {
    type BT = RefinedType
    override def underlying(implicit ctx: Context) = binder.parent
    def copyBoundType(bt: BT) = RefinedThis(bt)

    // need to customize hashCode and equals to prevent infinite recursion for
    // refinements that refer to the refinement type via this
    override def computeHash = addDelta(binder.identityHash, 41)
    override def equals(that: Any) = that match {
      case that: RefinedThis => this.binder eq that.binder
      case _ => false
    }
    override def toString = s"RefinedThis(${binder.hashCode})"
  }

  // ------------ Type variables ----------------------------------------

  /** A type variable is essentially a switch that models some part of a substitution.
   *  It is first linked to `origin`, a poly param that's in the current constraint set.
   *  It can then be (once) instantiated to some other type. The instantiation is
   *  recorded in the type variable itself, or else, if the current type state
   *  is different from the variable's creation state (meaning unrolls are possible)
   *  in the current typer state. Every type variable is referred to by exactly
   *  one inferred type parameter in a TypeApply tree.
   *
   *  @param  origin        The parameter that's tracked by the type variable.
   *  @param  creatorState  The typer state in which the variable was created.
   *  @param  owningTree    The function part of the TypeApply tree tree that introduces
   *                        the type variable.
   */
  final class TypeVar(val origin: PolyParam, creatorState: TyperState, val owningTree: untpd.Tree) extends CachedProxyType with ValueType {

    /** The permanent instance type of the the variable, or NoType is none is given yet */
    private[core] var inst: Type = NoType

    /** The state owning the variable. This is at first `creatorState`, but it can
     *  be changed to an enclosing state on a commit.
     */
    private[core] var owningState = creatorState

    /** The instance type of this variable, or NoType if the variable is currently
     *  uninstantiated
     */
    def instanceOpt(implicit ctx: Context): Type =
      if (inst.exists) inst else ctx.typerState.instType(this)

    /** Is the variable already instantiated? */
    def isInstantiated(implicit ctx: Context) = instanceOpt.exists

    /** Instantiate variable with given type */
    private def instantiateWith(tp: Type)(implicit ctx: Context): Type = {
      assert(tp ne this, s"self instantiation of ${tp.show}, constraint = ${ctx.typerState.constraint.show}")
      typr.println(s"instantiating ${this.show} with ${tp.show}")
      assert(ctx.typerState.constraint contains this) // !!! DEBUG
      if ((ctx.typerState eq owningState) && !ctx.typeComparer.subtypeCheckInProgress)
        inst = tp
      ctx.typerState.constraint = ctx.typerState.constraint.replace(origin, tp)
      tp
    }

    /** Instantiate variable from the constraints over its `origin`.
     *  If `fromBelow` is true, the variable is instantiated to the lub
     *  of its lower bounds in the current constraint; otherwise it is
     *  instantiated to the glb of its upper bounds. However, a lower bound
     *  instantiation can be a singleton type only if the upper bound
     *  is also a singleton type.
     */
    def instantiate(fromBelow: Boolean)(implicit ctx: Context): Type = {
      def upperBound = ctx.typerState.constraint.bounds(origin).hi
      def isSingleton(tp: Type): Boolean = tp match {
        case tp: SingletonType => true
        case AndType(tp1, tp2) => isSingleton(tp1) | isSingleton(tp2)
        case OrType(tp1, tp2) => isSingleton(tp1) & isSingleton(tp2)
        case _ => false
      }
      def isFullyDefined(tp: Type): Boolean = tp match {
        case tp: TypeVar => tp.isInstantiated && isFullyDefined(tp.instanceOpt)
        case tp: TypeProxy => isFullyDefined(tp.underlying)
        case tp: AndOrType => isFullyDefined(tp.tp1) && isFullyDefined(tp.tp2)
        case _ => true
      }
      def isOrType(tp: Type): Boolean = tp.stripTypeVar.dealias match {
        case tp: OrType => true
        case AndType(tp1, tp2) => isOrType(tp1) | isOrType(tp2)
        case RefinedType(parent, _) => isOrType(parent)
        case WildcardType(bounds: TypeBounds) => isOrType(bounds.hi)
        case _ => false
      }

      // First, solve the constraint.
      var inst = ctx.typeComparer.approximation(origin, fromBelow)

      // Then, approximate by (1.) and (2.) and simplify as follows.
      // 1. If instance is from below and is a singleton type, yet
      // upper bound is not a singleton type, widen the instance.
      if (fromBelow && isSingleton(inst) && !isSingleton(upperBound))
        inst = inst.widen

      inst = inst.simplified

      // 2. If instance is from below and is a fully-defined union type, yet upper bound
      // is not a union type, approximate the union type from above by an intersection
      // of all common base types.
      if (fromBelow && isOrType(inst) && isFullyDefined(inst) && !isOrType(upperBound))
        inst = inst.approximateUnion

      instantiateWith(inst)
    }

    /** Unwrap to instance (if instantiated) or origin (if not), until result
     *  is no longer a TypeVar
     */
    override def stripTypeVar(implicit ctx: Context): Type = {
      val inst = instanceOpt
      if (inst.exists) inst.stripTypeVar else origin
    }

    /** If the variable is instantiated, its instance, otherwise its origin */
    override def underlying(implicit ctx: Context): Type = {
      val inst = instanceOpt
      if (inst.exists) inst
      else {
        ctx.typerState.ephemeral = true
        origin
      }
    }

    override def computeHash: Int = identityHash
    override def equals(that: Any) = this eq that.asInstanceOf[AnyRef]

    override def toString = {
      def instStr = if (inst.exists) s" -> $inst" else ""
      s"TypeVar($origin$instStr)"
    }
  }

  // ------ ClassInfo, Type Bounds ------------------------------------------------------------

  /** Roughly: the info of a class during a period.
   *  @param prefix       The prefix on which parents, decls, and selfType need to be rebased.
   *  @param cls          The class symbol.
   *  @param classParents The parent types of this class.
   *                      These are all normalized to be TypeRefs by moving any refinements
   *                      to be member definitions of the class itself.
   *  @param decls        The symbols defined directly in this class.
   *  @param selfInfo     The type of `this` in this class, if explicitly given,
   *                      NoType otherwise. If class is compiled from source, can also
   *                      be a reference to the self symbol containing the type.
   */
  abstract case class ClassInfo(
      prefix: Type,
      cls: ClassSymbol,
      classParents: List[TypeRef],
      decls: Scope,
      selfInfo: DotClass /* should be: Type | Symbol */) extends CachedGroundType with TypeType {

    /** The self type of a class is the conjunction of
     *   - the explicit self type if given (or the info of a given self symbol), and
     *   - the fully applied reference to the class itself.
     */
    def selfType(implicit ctx: Context): Type = {
      if (selfTypeCache == null) {
        def fullRef = fullyAppliedRef(cls.typeRef, cls.typeParams)
        def withFullRef(tp: Type): Type =
          if (ctx.erasedTypes) fullRef else AndType(tp, fullRef)
        selfTypeCache = selfInfo match {
          case NoType =>
            fullRef
          case tp: Type =>
            if (cls is Module) tp else withFullRef(tp)
          case self: Symbol =>
            assert(!(cls is Module))
            withFullRef(self.info)
        }
      }
      selfTypeCache
    }

    private var selfTypeCache: Type = null

    private def fullyAppliedRef(base: Type, tparams: List[TypeSymbol])(implicit ctx: Context): Type = tparams match {
      case tparam :: tparams1 =>
        fullyAppliedRef(
          RefinedType(base, tparam.name, TypeRef(cls.thisType, tparam).toBounds(tparam)),
          tparams1)
      case nil =>
        base
    }

    def rebase(tp: Type)(implicit ctx: Context): Type =
      if ((prefix eq cls.owner.thisType) || !cls.owner.isClass || ctx.erasedTypes) tp
      else tp.substThis(cls.owner.asClass, prefix)

    private var typeRefCache: Type = null

    def typeRef(implicit ctx: Context): Type = {
      def clsDenot = if (prefix eq cls.owner.thisType) cls.denot else cls.denot.copySymDenotation(info = this)
      if (typeRefCache == null)
        typeRefCache =
          if ((cls is PackageClass) || cls.owner.isTerm) prefix select cls
          else prefix select (cls.name, clsDenot)
      typeRefCache
    }

    // cached because baseType needs parents
    private var parentsCache: List[TypeRef] = null

    /** The parent type refs as seen from the given prefix */
    override def parents(implicit ctx: Context): List[TypeRef] = {
      if (parentsCache == null)
        parentsCache = cls.classParents.mapConserve(rebase(_).asInstanceOf[TypeRef])
      parentsCache
    }

    /** The parent types with all type arguments */
    def instantiatedParents(implicit ctx: Context): List[Type] =
      parents mapConserve { pref =>
        ((pref: Type) /: pref.classSymbol.typeParams) { (parent, tparam) =>
          val targSym = decls.lookup(tparam.name)
          if (targSym.exists) RefinedType(parent, targSym.name, targSym.info)
          else parent
        }
      }

    def derivedClassInfo(prefix: Type)(implicit ctx: Context) =
      if (prefix eq this.prefix) this
      else ClassInfo(prefix, cls, classParents, decls, selfInfo)

    def derivedClassInfo(prefix: Type = this.prefix, classParents: List[TypeRef] = classParents, decls: Scope = this.decls, selfInfo: DotClass = this.selfInfo)(implicit ctx: Context) =
      if ((prefix eq this.prefix) && (classParents eq this.classParents) && (decls eq this.decls) && (selfInfo eq this.selfInfo)) this
      else ClassInfo(prefix, cls, classParents, decls, selfInfo)

    override def computeHash = doHash(cls, prefix)

    override def toString = s"ClassInfo($prefix, $cls)"
  }

  final class CachedClassInfo(prefix: Type, cls: ClassSymbol, classParents: List[TypeRef], decls: Scope, selfInfo: DotClass)
    extends ClassInfo(prefix, cls, classParents, decls, selfInfo)

  object ClassInfo {
    def apply(prefix: Type, cls: ClassSymbol, classParents: List[TypeRef], decls: Scope, selfInfo: DotClass = NoType)(implicit ctx: Context) =
      unique(new CachedClassInfo(prefix, cls, classParents, decls, selfInfo))
  }

  /** Type bounds >: lo <: hi */
  abstract case class TypeBounds(lo: Type, hi: Type) extends CachedProxyType with TypeType {

    assert(lo.isInstanceOf[TermType])
    assert(hi.isInstanceOf[TermType])

    def variance: Int = 0

    override def underlying(implicit ctx: Context): Type = hi

    def derivedTypeBounds(lo: Type, hi: Type, variance: Int = this.variance)(implicit ctx: Context) =
      if ((lo eq this.lo) && (hi eq this.hi) && (variance == this.variance)) this
      else TypeBounds(lo, hi, variance)

    /** pre: this is a type alias */
    def derivedTypeAlias(tp: Type, variance: Int = this.variance)(implicit ctx: Context) =
      if (lo eq tp) this
      else TypeAlias(tp, variance)

    /** If this is an alias, a derived alias with the new variance,
     *  Otherwise the type itself.
     */
    def withVariance(variance: Int)(implicit ctx: Context) =
      if (lo ne hi) this
      else derivedTypeBounds(lo, hi, variance)

    def contains(tp: Type)(implicit ctx: Context) = tp match {
      case tp: TypeBounds => lo <:< tp.lo && tp.hi <:< hi
      case _ => lo <:< tp && tp <:< hi
    }

    def & (that: TypeBounds)(implicit ctx: Context): TypeBounds = {
      val v = this commonVariance that
      if (v != 0 && (this.lo eq this.hi) && (that.lo eq that.hi))
        if (v > 0) derivedTypeAlias(this.hi & that.hi, v)
        else derivedTypeAlias(this.lo | that.lo, v)
      else derivedTypeBounds(this.lo | that.lo, this.hi & that.hi, v)
    }

    def | (that: TypeBounds)(implicit ctx: Context): TypeBounds = {
      val v = this commonVariance that
      if (v != 0 && (this.lo eq this.hi) && (that.lo eq that.hi))
        if (v > 0) derivedTypeAlias(this.hi | that.hi, v)
        else derivedTypeAlias(this.lo & that.lo, v)
      else derivedTypeBounds(this.lo & that.lo, this.hi | that.hi, v)
    }

    override def & (that: Type)(implicit ctx: Context) = that match {
      case that: TypeBounds => this & that
      case _ => super.& (that)
    }

    override def | (that: Type)(implicit ctx: Context) = that match {
      case that: TypeBounds => this | that
      case _ => super.| (that)
    }

    /** If this type and that type have the same variance, this variance, otherwise 0 */
    final def commonVariance(that: TypeBounds): Int = (this.variance + that.variance) / 2

    override def toString =
      if (lo eq hi) s"TypeAlias($lo)" else s"TypeBounds($lo, $hi)"

    override def computeHash = unsupported("computeHash")
  }

  class CachedTypeBounds(lo: Type, hi: Type, hc: Int) extends TypeBounds(lo, hi) {
    myHash = hc
  }

  final class CoTypeBounds(lo: Type, hi: Type, hc: Int) extends CachedTypeBounds(lo, hi, hc) {
    override def variance = 1
    override def toString = "Co" + super.toString
  }

  final class ContraTypeBounds(lo: Type, hi: Type, hc: Int) extends CachedTypeBounds(lo, hi, hc) {
    override def variance = -1
    override def toString = "Contra" + super.toString
  }

  object TypeBounds {
    def apply(lo: Type, hi: Type, variance: Int = 0)(implicit ctx: Context): TypeBounds =
      ctx.uniqueTypeBounds.enterIfNew(lo, hi, variance)
    def empty(implicit ctx: Context) = apply(defn.NothingType, defn.AnyType)
    def upper(hi: Type, variance: Int = 0)(implicit ctx: Context) = apply(defn.NothingType, hi, variance)
    def lower(lo: Type, variance: Int = 0)(implicit ctx: Context) = apply(lo, defn.AnyType, variance)
  }

  object TypeAlias {
    def apply(tp: Type, variance: Int = 0)(implicit ctx: Context) = TypeBounds(tp, tp, variance)
    def unapply(tp: Type): Option[Type] = tp match {
      case TypeBounds(lo, hi) if lo eq hi => Some(lo)
      case _ => None
    }
  }

  // ----- Annotated and Import types -----------------------------------------------

  /** An annotated type tpe @ annot */
  case class AnnotatedType(annot: Annotation, tpe: Type)
      extends UncachedProxyType with ValueType {
	  
    // todo: cache them? but this makes only sense if annotations and trees are also cached.
    override def underlying(implicit ctx: Context): Type = tpe
    def derivedAnnotatedType(annot: Annotation, tpe: Type) =
      if ((annot eq this.annot) && (tpe eq this.tpe)) this
      else AnnotatedType(annot, tpe)
  }

  object AnnotatedType {
    def make(annots: List[Annotation], underlying: Type) =
      if (annots.isEmpty) underlying
      else (underlying /: annots)((tp, ann) => AnnotatedType(ann, tp))
  }

  // Special type objects and classes -----------------------------------------------------

  /** The type of an erased array */
  abstract case class JavaArrayType(elemType: Type) extends CachedGroundType with ValueType {
    override def computeHash = doHash(elemType)
    def derivedJavaArrayType(elemtp: Type)(implicit ctx: Context) =
      if (elemtp eq this.elemType) this else JavaArrayType(elemtp)
  }
  final class CachedJavaArrayType(elemType: Type) extends JavaArrayType(elemType)
  object JavaArrayType {
    def apply(elemType: Type)(implicit ctx: Context) = unique(new CachedJavaArrayType(elemType))
  }

  /** The type of an import clause tree */
  case class ImportType(expr: Tree) extends UncachedGroundType

  /** Sentinal for "missing type" */
  case object NoType extends CachedGroundType {
    override def exists = false
    override def computeHash = hashSeed
  }

  /** Missing prefix */
  case object NoPrefix extends CachedGroundType {
    override def computeHash = hashSeed
  }

  abstract class ErrorType extends UncachedGroundType with ValueType

  object ErrorType extends ErrorType

  /** Wildcard type, possibly with bounds */
  abstract case class WildcardType(optBounds: Type) extends CachedGroundType with TermType {
    def derivedWildcardType(optBounds: Type)(implicit ctx: Context) =
      if (optBounds eq this.optBounds) this else WildcardType(optBounds.asInstanceOf[TypeBounds])
    override def computeHash = doHash(optBounds)
  }

  final class CachedWildcardType(optBounds: Type) extends WildcardType(optBounds)

  object WildcardType extends WildcardType(NoType) {
    def apply(bounds: TypeBounds)(implicit ctx: Context) = unique(new CachedWildcardType(bounds))
  }

  /** An extractor for single abstract method types.
   *  A type is a SAM type if it is a reference to a class or trait, which
   *
   *   - has a single abstract method with a method type (ExprType
   *     and PolyType not allowed!)
   *   - can be instantiated without arguments or with just () as argument.
   *
   *  The pattern `SAMType(denot)` matches a SAM type, where `denot` is the
   *  denotation of the single abstract method as a member of the type.
   */
  object SAMType {
    def zeroParamClass(tp: Type)(implicit ctx: Context): Type = tp match {
      case tp: ClassInfo =>
        def zeroParams(tp: Type): Boolean = tp match {
          case pt: PolyType => zeroParams(pt.resultType)
          case mt: MethodType => mt.paramTypes.isEmpty && !mt.resultType.isInstanceOf[MethodType]
          case et: ExprType => true
          case _ => false
        }
        if ((tp.cls is Trait) || zeroParams(tp.cls.primaryConstructor.info)) tp // !!! needs to be adapted once traits have parameters
        else NoType
      case tp: TypeRef =>
        zeroParamClass(tp.underlying)
      case tp: RefinedType =>
        zeroParamClass(tp.underlying)
      case tp: TypeBounds =>
        zeroParamClass(tp.underlying)
      case tp: TypeVar =>
        zeroParamClass(tp.underlying)
      case _ =>
        NoType
    }
    def isInstantiatable(tp: Type)(implicit ctx: Context): Boolean = zeroParamClass(tp) match {
      case cinfo: ClassInfo =>
        val tref = tp.narrow
        val selfType = cinfo.selfType.asSeenFrom(tref, cinfo.cls)
        tref <:< selfType
      case _ =>
        false
    }
    def unapply(tp: Type)(implicit ctx: Context): Option[SingleDenotation] =
      if (isInstantiatable(tp)) {
        val absMems = tp.abstractTermMembers
        // println(s"absMems: ${absMems map (_.show) mkString ", "}")
        if (absMems.size == 1)
          absMems.head.info match {
            case mt: MethodType if !mt.isDependent => Some(absMems.head)
            case _ => None
          }
        else if (tp isRef defn.PartialFunctionClass)
          // To maintain compatibility with 2.x, we treat PartialFunction specially,
          // pretending it is a SAM type. In the future it would be better to merge
          // Function and PartialFunction, have Function1 contain a isDefinedAt method
          //     def isDefinedAt(x: T) = true
          // and overwrite that method whenever the function body is a sequence of
          // case clauses.
          absMems.find(_.symbol.name == nme.apply)
        else None
      }
      else None
  }

  // ----- TypeMaps --------------------------------------------------------------------

  abstract class TypeMap(implicit protected val ctx: Context) extends (Type => Type) { thisMap =>

    protected def stopAtStatic = true

    def apply(tp: Type): Type

    protected var variance = 1

    /** Map this function over given type */
    def mapOver(tp: Type): Type = {
      implicit val ctx: Context = this.ctx // Dotty deviation: implicits need explicit type
      tp match {
        case tp: NamedType =>
          if (stopAtStatic && tp.symbol.isStatic) tp
          else tp.derivedSelect(this(tp.prefix))

        case _: ThisType
          | _: BoundType
          | NoPrefix => tp

        case tp: RefinedType =>
          tp.derivedRefinedType(this(tp.parent), tp.refinedName, this(tp.refinedInfo))

        case tp: TypeBounds =>
          def mapOverBounds = {
            val lo = tp.lo
            val hi = tp.hi
            if (lo eq hi) {
              val saved = variance
              variance = variance * tp.variance
              val lo1 = this(lo)
              variance = saved
              tp.derivedTypeAlias(lo1)
            } else {
              variance = -variance
              val lo1 = this(lo)
              variance = -variance
              tp.derivedTypeBounds(lo1, this(hi))
            }
          }
          mapOverBounds

        case tp: MethodType =>
          def mapOverMethod = {
            variance = -variance
            val ptypes1 = tp.paramTypes mapConserve this
            variance = -variance
            tp.derivedMethodType(tp.paramNames, ptypes1, this(tp.resultType))
          }
          mapOverMethod

        case tp: ExprType =>
          tp.derivedExprType(this(tp.resultType))

        case tp: PolyType =>
          def mapOverPoly = {
            variance = -variance
            val bounds1 = tp.paramBounds.mapConserve(this).asInstanceOf[List[TypeBounds]]
            variance = -variance
            tp.derivedPolyType(
              tp.paramNames, bounds1, this(tp.resultType))
          }
          mapOverPoly

        case tp @ SuperType(thistp, supertp) =>
          tp.derivedSuperType(this(thistp), this(supertp))

        case tp: LazyRef =>
          LazyRef(() => this(tp.ref))

        case tp: ClassInfo =>
          mapClassInfo(tp)

        case tp: TypeVar =>
          val inst = tp.instanceOpt
          if (inst.exists) apply(inst) else tp

        case tp: AndOrType =>
          tp.derivedAndOrType(this(tp.tp1), this(tp.tp2))

        case tp @ AnnotatedType(annot, underlying) =>
          val underlying1 = this(underlying)
          if (underlying1 eq underlying) tp else underlying1

        case tp @ WildcardType =>
          tp.derivedWildcardType(mapOver(tp.optBounds))

        case tp: JavaArrayType =>
          tp.derivedJavaArrayType(this(tp.elemType))

        case tp: ProtoType =>
          tp.map(this)

        case _ =>
          tp
      }
    }

    private def treeTypeMap = new TreeTypeMap(typeMap = this)

    def mapOver(syms: List[Symbol]): List[Symbol] = ctx.mapSymbols(syms, treeTypeMap)

    def mapOver(scope: Scope): Scope = {
      val elems = scope.toList
      val elems1 = mapOver(elems)
      if (elems1 eq elems) scope
      else newScopeWith(elems1: _*)
    }

    def mapOver(annot: Annotation): Annotation =
      annot.derivedAnnotation(mapOver(annot.tree))

    def mapOver(tree: Tree): Tree = treeTypeMap(tree)

    /** Can be overridden. By default, only the prefix is mapped. */
    protected def mapClassInfo(tp: ClassInfo): ClassInfo =
      tp.derivedClassInfo(this(tp.prefix))

    def andThen(f: Type => Type): TypeMap = new TypeMap {
      override def stopAtStatic = thisMap.stopAtStatic
      def apply(tp: Type) = f(thisMap(tp))
    }
  }

  /** A type map that maps also parents and self type of a ClassInfo */
  abstract class DeepTypeMap(implicit ctx: Context) extends TypeMap {
    override def mapClassInfo(tp: ClassInfo) = {
      val prefix1 = this(tp.prefix)
      val parents1 = (tp.parents mapConserve this).asInstanceOf[List[TypeRef]]
      val selfInfo1 = tp.selfInfo match {
        case selfInfo: Type => this(selfInfo)
        case selfInfo => selfInfo
      }
      tp.derivedClassInfo(prefix1, parents1, tp.decls, selfInfo1)
    }
  }

  object IdentityTypeMap extends TypeMap()(NoContext) {
    override def stopAtStatic = true
    def apply(tp: Type) = tp
  }

  // ----- TypeAccumulators ----------------------------------------------------

  abstract class TypeAccumulator[T](implicit protected val ctx: Context) extends ((T, Type) => T) {

    protected def stopAtStatic = true

    def apply(x: T, tp: Type): T

    protected def applyToAnnot(x: T, annot: Annotation): T = x // don't go into annotations

    protected var variance = 1

    def foldOver(x: T, tp: Type): T = tp match {
      case tp: TypeRef =>
        if (stopAtStatic && tp.symbol.isStatic) x
        else {
          val tp1 = tp.prefix.lookupRefined(tp.name)
          this(x, if (tp1.exists) tp1 else tp.prefix)
        }
      case tp: TermRef =>
        if (stopAtStatic && tp.currentSymbol.isStatic) x
        else this(x, tp.prefix)

      case _: ThisType
         | _: BoundType
         | NoPrefix => x

      case tp: RefinedType =>
        this(this(x, tp.parent), tp.refinedInfo)

      case bounds @ TypeBounds(lo, hi) =>
        if (lo eq hi) {
          val saved = variance
          variance = variance * bounds.variance
          val result = this(x, lo)
          variance = saved
          result
        }
        else {
          variance = -variance
          val y = this(x, lo)
          variance = -variance
          this(y, hi)
        }

      case tp @ MethodType(pnames, ptypes) =>
        variance = -variance
        val y = foldOver(x, ptypes)
        variance = -variance
        this(y, tp.resultType)

      case ExprType(restpe) =>
        this(x, restpe)

      case tp @ PolyType(pnames) =>
        variance = -variance
        val y = foldOver(x, tp.paramBounds)
        variance = -variance
        this(y, tp.resultType)

      case SuperType(thistp, supertp) =>
        this(this(x, thistp), supertp)

      case tp @ ClassInfo(prefix, _, _, _, _) =>
        this(x, prefix)

      case tp: AndOrType =>
        this(this(x, tp.tp1), tp.tp2)

      case AnnotatedType(annot, underlying) =>
        this(applyToAnnot(x, annot), underlying)

      case tp: TypeVar =>
        this(x, tp.underlying)

      case tp: WildcardType =>
        this(x, tp.optBounds)

      case tp: JavaArrayType =>
        this(x, tp.elemType)

      case tp: ProtoType =>
        tp.fold(x, this)

      case _ => x
    }

    final def foldOver(x: T, ts: List[Type]): T = ts match {
      case t :: ts1 => foldOver(apply(x, t), ts1)
      case nil => x
    }
  }

  class ExistsAccumulator(p: Type => Boolean)(implicit ctx: Context) extends TypeAccumulator[Boolean] {
    override def stopAtStatic = false
    def apply(x: Boolean, tp: Type) = x || p(tp) || foldOver(x, tp)
  }

  class ForeachAccumulator(p: Type => Unit)(implicit ctx: Context) extends TypeAccumulator[Unit] {
    override def stopAtStatic = false
    def apply(x: Unit, tp: Type): Unit = foldOver(p(tp), tp)
  }

  class NamedPartsAccumulator(p: NamedType => Boolean)(implicit ctx: Context) extends TypeAccumulator[mutable.Set[NamedType]] {
    override def stopAtStatic = false
    def maybeAdd(x: mutable.Set[NamedType], tp: NamedType) = if (p(tp)) x += tp else x
    val seen: mutable.Set[Type] = mutable.Set()
    def apply(x: mutable.Set[NamedType], tp: Type): mutable.Set[NamedType] =
      if (seen contains tp) x
      else {
        seen += tp
        tp match {
          case tp: TermRef =>
            apply(foldOver(maybeAdd(x, tp), tp), tp.underlying)
          case tp: TypeRef =>
            foldOver(maybeAdd(x, tp), tp)
          case tp: ThisType =>
            apply(x, tp.underlying)
          case tp: ConstantType =>
            apply(x, tp.underlying)
          case tp: MethodParam =>
            apply(x, tp.underlying)
          case tp: PolyParam =>
            apply(x, tp.underlying)
          case _ =>
            foldOver(x, tp)
        }
      }
  }

  //   ----- Name Filters --------------------------------------------------

  /** A name filter selects or discards a member name of a type `pre`.
   *  To enable efficient caching, name filters have to satisfy the
   *  following invariant: If `keep` is a name filter, and `pre` has
   *  class `C` as a base class, then
   *
   *    keep(pre, name)  implies  keep(C.this, name)
   */
  abstract class NameFilter {
    def apply(pre: Type, name: Name)(implicit ctx: Context): Boolean
  }

  /** A filter for names of abstract types of a given type */
  object abstractTypeNameFilter extends NameFilter {
    def apply(pre: Type, name: Name)(implicit ctx: Context): Boolean =
      name.isTypeName && {
        val mbr = pre.member(name)
        (mbr.symbol is Deferred) && {
          mbr.info match {
            case TypeBounds(lo, hi) => lo ne hi
            case _ => false
          }
        }
      }
  }

  /** A filter for names of deferred term definitions of a given type */
  object abstractTermNameFilter extends NameFilter {
    def apply(pre: Type, name: Name)(implicit ctx: Context): Boolean =
      name.isTermName && (pre member name).hasAltWith(_.symbol is Deferred)
  }

  object typeNameFilter extends NameFilter {
    def apply(pre: Type, name: Name)(implicit ctx: Context): Boolean = name.isTypeName
  }

  object takeAllFilter extends NameFilter {
    def apply(pre: Type, name: Name)(implicit ctx: Context): Boolean = true
  }

  object implicitFilter extends NameFilter {
    /** A dummy filter method.
     *  Implicit filtering is handled specially in computeMemberNames, so
     *  no post-filtering is needed.
     */
    def apply(pre: Type, name: Name)(implicit ctx: Context): Boolean = true
  }

  // ----- Exceptions -------------------------------------------------------------

  class TypeError(msg: String) extends Exception(msg)
  class FatalTypeError(msg: String) extends TypeError(msg)

  class MalformedType(pre: Type, denot: Denotation, absMembers: Set[Name])
    extends FatalTypeError(
      s"""malformed type: $pre is not a legal prefix for $denot because it contains abstract type member${if (absMembers.size == 1) "" else "s"} ${absMembers.mkString(", ")}""")

  class CyclicReference private (val denot: SymDenotation)
    extends FatalTypeError(s"cyclic reference involving $denot") {
    def show(implicit ctx: Context) = s"cyclic reference involving ${denot.show}"
  }

  object CyclicReference {
    def apply(denot: SymDenotation)(implicit ctx: Context): CyclicReference = {
      val ex = new CyclicReference(denot)
      if (!(ctx.mode is typer.Mode.CheckCyclic)) {
        cyclicErrors.println(ex.getMessage)
        for (elem <- ex.getStackTrace take 40)
          cyclicErrors.println(elem.toString)
      }
      ex
    }
  }

  class MergeError(msg: String) extends FatalTypeError(msg)

  // ----- Debug ---------------------------------------------------------

  var debugTrace = false

  val watchList = List[String](
  ) map (_.toTypeName)

  def isWatched(tp: Type) = tp match {
    case TypeRef(_, name) => watchList contains name
    case _ => false
  }

  // ----- Decorator implicits --------------------------------------------

  implicit def decorateTypeApplications(tpe: Type): TypeApplications = new TypeApplications(tpe)
}<|MERGE_RESOLUTION|>--- conflicted
+++ resolved
@@ -1279,9 +1279,6 @@
       else denot.symbol
     }
 
-<<<<<<< HEAD
-    def info(implicit ctx: Context): Type = Mutability.viewpointAdapt(denot.info, this)
-=======
     /** Retrieves currently valid symbol without necessarily updating denotation.
      *  Assumes that symbols do not change between periods in the same run.
      *  Used to get the class underlying a ThisType.
@@ -1290,8 +1287,7 @@
       if (checkedPeriod.runId == ctx.runId) lastSymbol
       else symbol
 
-    def info(implicit ctx: Context): Type = denot.info
->>>>>>> 7eaee332
+    def info(implicit ctx: Context): Type = Mutability.viewpointAdapt(denot.info, this)
 
     def isType = isInstanceOf[TypeRef]
     def isTerm = isInstanceOf[TermRef]
