package dotty.tools
package dotc
package core

import Types._, Contexts._, Symbols._, Flags._, Names._, NameOps._, Denotations._
import Decorators._
import StdNames.{nme, tpnme}
import collection.mutable
import printing.Disambiguation.disambiguated
import util.{Stats, DotClass, SimpleMap}
import config.Config
import config.Printers._
import TypeErasure.{erasedLub, erasedGlb}
import TypeApplications._
import scala.util.control.NonFatal

/** Provides methods to compare types.
 */
class TypeComparer(initctx: Context) extends DotClass with ConstraintHandling {
  implicit val ctx: Context = initctx

  val state = ctx.typerState
  import state.constraint

  private var pendingSubTypes: mutable.Set[(Type, Type)] = null
  private var recCount = 0

  private var needsGc = false

  /** Is a subtype check in progress? In that case we may not
   *  permanently instantiate type variables, because the corresponding
   *  constraint might still be retracted and the instantiation should
   *  then be reversed.
   */
  def subtypeCheckInProgress: Boolean = {
    val result = recCount > 0
    if (result) {
      constr.println("*** needsGC ***")
      needsGc = true
    }
    result
  }

  /** For statistics: count how many isSubTypes are part of successful comparisons */
  private var successCount = 0
  private var totalCount = 0

  private var myAnyClass: ClassSymbol = null
  private var myNothingClass: ClassSymbol = null
  private var myNullClass: ClassSymbol = null
  private var myObjectClass: ClassSymbol = null
  private var myAnyType: TypeRef = null
  private var myNothingType: TypeRef = null

  def AnyClass = {
    if (myAnyClass == null) myAnyClass = defn.AnyClass
    myAnyClass
  }
  def NothingClass = {
    if (myNothingClass == null) myNothingClass = defn.NothingClass
    myNothingClass
  }
  def NullClass = {
    if (myNullClass == null) myNullClass = defn.NullClass
    myNullClass
  }
  def ObjectClass = {
    if (myObjectClass == null) myObjectClass = defn.ObjectClass
    myObjectClass
  }
  def AnyType = {
    if (myAnyType == null) myAnyType = AnyClass.typeRef
    myAnyType
  }
  def NothingType = {
    if (myNothingType == null) myNothingType = NothingClass.typeRef
    myNothingType
  }

  // Subtype testing `<:<`

  def topLevelSubType(tp1: Type, tp2: Type): Boolean = {
    if (tp2 eq NoType) return false
    if ((tp2 eq tp1) || (tp2 eq WildcardType)) return true
    try isSubType(tp1, tp2)
    finally
      if (Config.checkConstraintsSatisfiable)
        assert(isSatisfiable, constraint.show)
  }

<<<<<<< HEAD
  /*
  protected def shadowMembersCompatible(tp1: Type, tp2: Type): Boolean =
    (tp1.getShadowBases.isEmpty && tp2.getShadowBases.isEmpty) || {
      var names: Set[Name] = Set()
      tp1.getShadowBases.foreach { shadow1 => names += shadow1.base.refinedName }
      tp2.getShadowBases.foreach { shadow2 => names += shadow2.base.refinedName }
      names.forall { name =>
        val denot1 = tp1.member(name)
        val denot2 = tp2.member(name)
        val info1 = if (denot1.exists) denot1.info else TypeAlias(NothingType, 1)  // default to Nothing
        val info2 = if (denot2.exists) denot2.info else TypeAlias(NothingType, 1)
        val result = firstTry(info1, info2)
        result
      }
    }
    */

  /*
  protected def shadowMembersCompatible(tp1: Type, tp2: Type): Boolean = {
    var ok: Boolean = true
    // Check all shadow members of tp2. For now, we don't bother with the shadow bases' parents.
    if (tp2.getShadowBases.nonEmpty)
      ok &= tp2.getShadowBases.forall { shadow2 =>
        val name2 = shadow2.base.refinedName
        if (tp1.member(name2).exists)
          isSubType(tp1, shadow2.base) // if the member exists in tp1, match member normally
        else if (shadow2.defaultCompareBase.refinedInfo eq defn.NothingType)
          true // shortcut for default type. For some reason, the below doesn't work...
        else
          isSubType(shadow2.defaultCompareBase, shadow2.base) // if not, match with default base member
      }
    // Check all shadow members of tp1 that are not in tp2.
    if (tp1.getShadowBases.nonEmpty)
      ok &= tp1.getShadowBases.forall { shadow1 =>
        val name1 = shadow1.base.refinedName
        // If name1 exists in tp2, assume we've already checked it above.
        // We assume that the missing member in tp2 has type Nothing. Return true only if shadow1's member is Nothing.
        !tp2.member(name1).exists || (shadow1.base.refinedInfo ne defn.NothingType)
      }
    ok
  }
  */

  protected def isSubType(tp1: Type, tp2: Type): Boolean = ctx.traceIndented(s"isSubType ${traceInfo(tp1, tp2)}", subtyping) /*<|<*/ {
=======
  protected def isSubType(tp1: Type, tp2: Type): Boolean = ctx.traceIndented(s"isSubType ${traceInfo(tp1, tp2)}", subtyping) {
>>>>>>> 01bd9482
    if (tp2 eq NoType) false
    else if (tp1 eq tp2) true
    else {
      val saved = constraint
      val savedSuccessCount = successCount
      try {
        recCount = recCount + 1
        val result = //shadowMembersCompatible(tp1, tp2) &&
          (if (recCount < Config.LogPendingSubTypesThreshold) firstTry(tp1, tp2)
          else monitoredIsSubType(tp1, tp2))
        recCount = recCount - 1
        if (!result) constraint = saved
        else if (recCount == 0 && needsGc) {
          state.gc()
          needsGc = false
        }
        if (Stats.monitored) recordStatistics(result, savedSuccessCount)
        result
      } catch {
        case NonFatal(ex) =>
          if (ex.isInstanceOf[AssertionError]) showGoal(tp1, tp2)
          recCount -= 1
          constraint = saved
          successCount = savedSuccessCount
          throw ex
      }
    }
  }

  private def monitoredIsSubType(tp1: Type, tp2: Type) = {
    if (pendingSubTypes == null) {
      pendingSubTypes = new mutable.HashSet[(Type, Type)]
      ctx.log(s"!!! deep subtype recursion involving ${tp1.show} <:< ${tp2.show}, constraint = ${state.constraint.show}")
      ctx.log(s"!!! constraint = ${constraint.show}")
      //if (ctx.settings.YnoDeepSubtypes.value) {
      //  new Error("deep subtype").printStackTrace()
      //}
      assert(!ctx.settings.YnoDeepSubtypes.value)
      if (Config.traceDeepSubTypeRecursions && !this.isInstanceOf[ExplainingTypeComparer])
        ctx.log(TypeComparer.explained(implicit ctx => ctx.typeComparer.isSubType(tp1, tp2)))
    }
    val p = (tp1, tp2)
    !pendingSubTypes(p) && {
      try {
        pendingSubTypes += p
        firstTry(tp1, tp2)
      } finally {
        pendingSubTypes -= p
      }
    }
  }

  private def firstTry(tp1: Type, tp2: Type): Boolean = tp2 match {
    case tp2: NamedType =>
      def compareNamed(tp1: Type, tp2: NamedType): Boolean = {
        implicit val ctx: Context = this.ctx
        tp2.info match {
          case info2: TypeAlias => isSubType(tp1, info2.alias)
          case _ => tp1 match {
            case tp1: NamedType =>
              tp1.info match {
                case info1: TypeAlias =>
                  if (isSubType(info1.alias, tp2)) return true
                  if (tp1.prefix.isStable) return false
                    // If tp1.prefix is stable, the alias does contain all information about the original ref, so
                    // there's no need to try something else. (This is important for performance).
                    // To see why we cannot in general stop here, consider:
                    //
                    //     trait C { type A }
                    //     trait D { type A = String }
                    //     (C & D)#A <: C#A
                    //
                    // Following the alias leads to the judgment `String <: C#A` which is false.
                    // However the original judgment should be true.
                case _ =>
              }
              val sym1 = tp1.symbol
              if ((sym1 ne NoSymbol) && (sym1 eq tp2.symbol))
                ctx.erasedTypes ||
                sym1.isStaticOwner ||
                isSubType(tp1.prefix, tp2.prefix) ||
                thirdTryNamed(tp1, tp2)
              else
                (  (tp1.name eq tp2.name)
                && isSubType(tp1.prefix, tp2.prefix)
                && tp1.signature == tp2.signature
                && !tp1.isInstanceOf[WithFixedSym]
                && !tp2.isInstanceOf[WithFixedSym]
                ) ||
                thirdTryNamed(tp1, tp2)
            case _ =>
              secondTry(tp1, tp2)
          }
        }
      }
      compareNamed(tp1, tp2)
    case tp2: ProtoType =>
      isMatchedByProto(tp2, tp1)
    case tp2: BoundType =>
      tp2 == tp1 || secondTry(tp1, tp2)
    case tp2: TypeVar =>
      isSubType(tp1, tp2.underlying)
    case tp2: WildcardType =>
      def compareWild = tp2.optBounds match {
        case TypeBounds(_, hi) => isSubType(tp1, hi)
        case NoType => true
      }
      compareWild
    case tp2: LazyRef =>
      !tp2.evaluating && isSubType(tp1, tp2.ref)
    case tp2: AnnotatedType =>
      isSubType(tp1, tp2.tpe) // todo: refine?
    case tp2: ThisType =>
      def compareThis = {
        val cls2 = tp2.cls
        tp1 match {
          case tp1: ThisType =>
            // We treat two prefixes A.this, B.this as equivalent if
            // A's selftype derives from B and B's selftype derives from A.
            val cls1 = tp1.cls
            cls1.classInfo.selfType.derivesFrom(cls2) &&
            cls2.classInfo.selfType.derivesFrom(cls1)
          case tp1: NamedType if cls2.is(Module) && cls2.eq(tp1.widen.typeSymbol) =>
            cls2.isStaticOwner ||
            isSubType(tp1.prefix, cls2.owner.thisType) ||
            secondTry(tp1, tp2)
          case _ =>
            secondTry(tp1, tp2)
        }
      }
      compareThis
    case tp2: SuperType =>
      def compareSuper = tp1 match {
        case tp1: SuperType =>
          isSubType(tp1.thistpe, tp2.thistpe) &&
          isSameType(tp1.supertpe, tp2.supertpe)
        case _ =>
          secondTry(tp1, tp2)
      }
      compareSuper
    case AndType(tp21, tp22) =>
      isSubType(tp1, tp21) && isSubType(tp1, tp22)
    case OrType(tp21, tp22) =>
      if (tp21.stripTypeVar eq tp22.stripTypeVar) isSubType(tp1, tp21)
      else secondTry(tp1, tp2)
    case TypeErasure.ErasedValueType(tycon1, underlying2) =>
      def compareErasedValueType = tp1 match {
        case TypeErasure.ErasedValueType(tycon2, underlying1) =>
          (tycon1.symbol eq tycon2.symbol) && isSameType(underlying1, underlying2)
        case _ =>
          secondTry(tp1, tp2)
      }
      compareErasedValueType
    case ErrorType =>
      true
    case _ =>
      secondTry(tp1, tp2)
  }

  private def secondTry(tp1: Type, tp2: Type): Boolean = tp1 match {
    case tp1: NamedType =>
      tp1.info match {
        case info1: TypeAlias =>
          if (isSubType(info1.alias, tp2)) return true
          if (tp1.prefix.isStable) return false
        case _ =>
      }
      thirdTry(tp1, tp2)
    case tp1: PolyParam =>
      def flagNothingBound = {
        if (!frozenConstraint && tp2.isRef(defn.NothingClass) && state.isGlobalCommittable) {
          def msg = s"!!! instantiated to Nothing: $tp1, constraint = ${constraint.show}"
          if (Config.failOnInstantiationToNothing) assert(false, msg)
          else ctx.log(msg)
        }
        true
      }
      def comparePolyParam =
        ctx.mode.is(Mode.TypevarsMissContext) ||
        isSubTypeWhenFrozen(bounds(tp1).hi, tp2) || {
          if (canConstrain(tp1)) addConstraint(tp1, tp2, fromBelow = false) && flagNothingBound
          else thirdTry(tp1, tp2)
        }
      comparePolyParam
    case tp1: ThisType =>
      val cls1 = tp1.cls
      tp2 match {
        case tp2: TermRef if cls1.is(Module) && cls1.eq(tp2.widen.typeSymbol) =>
          cls1.isStaticOwner ||
          isSubType(cls1.owner.thisType, tp2.prefix) ||
          thirdTry(tp1, tp2)
        case _ =>
          thirdTry(tp1, tp2)
      }
    case tp1: SkolemType =>
      tp2 match {
        case tp2: SkolemType if !ctx.phase.isTyper && tp1.info <:< tp2.info => true
        case _ => thirdTry(tp1, tp2)
      }
    case tp1: TypeVar =>
      isSubType(tp1.underlying, tp2)
    case tp1: WildcardType =>
      def compareWild = tp1.optBounds match {
        case TypeBounds(lo, _) => isSubType(lo, tp2)
        case _ => true
      }
      compareWild
    case tp1: LazyRef =>
      // If `tp1` is in train of being evaluated, don't force it
      // because that would cause an assertionError. Return false instead.
      // See i859.scala for an example where we hit this case.
      !tp1.evaluating && isSubType(tp1.ref, tp2)
    case tp1: AnnotatedType =>
      isSubType(tp1.tpe, tp2)
    case AndType(tp11, tp12) =>
      if (tp11.stripTypeVar eq tp12.stripTypeVar) isSubType(tp11, tp2)
      else thirdTry(tp1, tp2)
    case OrType(tp11, tp12) =>
      isSubType(tp11, tp2) && isSubType(tp12, tp2)
    case ErrorType =>
      true
    case _ =>
      thirdTry(tp1, tp2)
  }

  private def thirdTryNamed(tp1: Type, tp2: NamedType): Boolean = tp2.info match {
    case TypeBounds(lo2, _) =>
      def compareGADT: Boolean = {
        val gbounds2 = ctx.gadt.bounds(tp2.symbol)
        (gbounds2 != null) &&
          (isSubTypeWhenFrozen(tp1, gbounds2.lo) ||
            narrowGADTBounds(tp2, tp1, isUpper = false))
      }
      ((frozenConstraint || !isCappable(tp1)) && isSubType(tp1, lo2) ||
        compareGADT ||
        fourthTry(tp1, tp2))

    case _ =>
      val cls2 = tp2.symbol
      if (cls2.isClass) {
        val base = tp1.baseTypeRef(cls2)
        //println(s"when comparing $tp1 <: $tp2:\nbase = $base")
        //if (!shadowMembersCompatible(tp1, tp2)) return false  // needed because any shadow members on tp2 are not otherwise checked
        if (base.exists && (base ne tp1)) return isSubType(base, tp2)
        if (cls2 == defn.SingletonClass && tp1.isStable) return true
      }
      fourthTry(tp1, tp2)
  }

  private def thirdTry(tp1: Type, tp2: Type): Boolean = tp2 match {
    case tp2: NamedType =>
      thirdTryNamed(tp1, tp2)
    case tp2: PolyParam =>
      def comparePolyParam =
        (ctx.mode is Mode.TypevarsMissContext) ||
        isSubTypeWhenFrozen(tp1, bounds(tp2).lo) || {
          if (canConstrain(tp2)) addConstraint(tp2, tp1.widenExpr, fromBelow = true)
          else fourthTry(tp1, tp2)
        }
      comparePolyParam
    case tp2: RefinedType =>
      def compareRefinedSlow: Boolean = {
        val name2 = tp2.refinedName
        isSubType(tp1, tp2.parent) &&
          (name2 == nme.WILDCARD || hasMatchingMember(name2, tp1, tp2))
      }
      def compareRefined: Boolean = {
        val tp1w = tp1.widen
        val skipped2 = skipMatching(tp1w, tp2)
        if ((skipped2 eq tp2) || !Config.fastPathForRefinedSubtype)
          tp1 match {
            case tp1: AndType =>
              // Delay calling `compareRefinedSlow` because looking up a member
              // of an `AndType` can lead to a cascade of subtyping checks
              // This twist is needed to make collection/generic/ParFactory.scala compile
              fourthTry(tp1, tp2) || compareRefinedSlow
            case _ =>
              compareRefinedSlow || fourthTry(tp1, tp2)
          }
        else // fast path, in particular for refinements resulting from parameterization.
          isSubRefinements(tp1w.asInstanceOf[RefinedType], tp2, skipped2) &&
          isSubType(tp1, skipped2)
      }
      compareRefined
    case tp2: RecType =>
      def compareRec = tp1.safeDealias match {
        case tp1: RecType =>
          val rthis1 = RecThis(tp1)
          isSubType(tp1.parent, tp2.parent.substRecThis(tp2, rthis1))
        case _ =>
          val tp1stable = ensureStableSingleton(tp1)
          isSubType(fixRecs(tp1stable, tp1stable.widenExpr), tp2.parent.substRecThis(tp2, tp1stable))
      }
      compareRec
    case tp2 @ HKApply(tycon2, args2) =>
      compareHkApply2(tp1, tp2, tycon2, args2)
    case tp2 @ TypeLambda(tparams2, body2) =>
      def compareHkLambda: Boolean = tp1.stripTypeVar match {
        case tp1 @ TypeLambda(tparams1, body1) =>
          /* Don't compare bounds of lambdas under language:Scala2, or t2994 will fail
           * The issue is that, logically, bounds should compare contravariantly,
           * but that would invalidate a pattern exploited in t2994:
           *
           *    [X0 <: Number] -> Number   <:<    [X0] -> Any
           *
           * Under the new scheme, `[X0] -> Any` is NOT a kind that subsumes
           * all other bounds. You'd have to write `[X0 >: Any <: Nothing] -> Any` instead.
           * This might look weird, but is the only logically correct way to do it.
           *
           * Note: it would be nice if this could trigger a migration warning, but I
           * am not sure how, since the code is buried so deep in subtyping logic.
           */
          def boundsOK =
            ctx.scala2Mode ||
            tparams1.corresponds(tparams2)((tparam1, tparam2) =>
              isSubType(tparam2.paramBounds.subst(tp2, tp1), tparam1.paramBounds))
          val saved = comparingLambdas
          comparingLambdas = true
          try
            variancesConform(tparams1, tparams2) &&
            boundsOK &&
            isSubType(body1, body2.subst(tp2, tp1))
          finally comparingLambdas = saved
        case _ =>
          if (!tp1.isHK) {
            tp2 match {
              case EtaExpansion(tycon2) if tycon2.symbol.isClass =>
                return isSubType(tp1, tycon2)
              case _ =>
            }
          }
          fourthTry(tp1, tp2)
      }
      compareHkLambda
    case OrType(tp21, tp22) =>
      // Rewrite T1 <: (T211 & T212) | T22 to T1 <: (T211 | T22) and T1 <: (T212 | T22)
      // and analogously for T1 <: T21 | (T221 & T222)
      // `|' types to the right of <: are problematic, because
      // we have to choose one constraint set or another, which might cut off
      // solutions. The rewriting delays the point where we have to choose.
      tp21 match {
        case AndType(tp211, tp212) =>
          return isSubType(tp1, OrType(tp211, tp22)) && isSubType(tp1, OrType(tp212, tp22))
        case _ =>
      }
      tp22 match {
        case AndType(tp221, tp222) =>
          return isSubType(tp1, OrType(tp21, tp221)) && isSubType(tp1, OrType(tp21, tp222))
        case _ =>
      }
      either(isSubType(tp1, tp21), isSubType(tp1, tp22)) || fourthTry(tp1, tp2)
    case tp2 @ MethodType(_, formals2) =>
      def compareMethod = tp1 match {
        case tp1 @ MethodType(_, formals1) =>
          (tp1.signature consistentParams tp2.signature) &&
            matchingParams(formals1, formals2, tp1.isJava, tp2.isJava) &&
            tp1.isImplicit == tp2.isImplicit && // needed?
            isSubType(tp1.resultType, tp2.resultType.subst(tp2, tp1))
        case _ =>
          false
      }
      compareMethod
    case tp2: PolyType =>
      def comparePoly = tp1 match {
        case tp1: PolyType =>
          (tp1.signature consistentParams tp2.signature) &&
            matchingTypeParams(tp1, tp2) &&
            isSubType(tp1.resultType, tp2.resultType.subst(tp2, tp1))
        case _ =>
          false
      }
      comparePoly
    case tp2 @ ExprType(restpe2) =>
      def compareExpr = tp1 match {
        // We allow ()T to be a subtype of => T.
        // We need some subtype relationship between them so that e.g.
        // def toString   and   def toString()   don't clash when seen
        // as members of the same type. And it seems most logical to take
        // ()T <:< => T, since everything one can do with a => T one can
        // also do with a ()T by automatic () insertion.
        case tp1 @ MethodType(Nil, _) => isSubType(tp1.resultType, restpe2)
        case _ => isSubType(tp1.widenExpr, restpe2)
      }
      compareExpr
    case tp2 @ TypeBounds(lo2, hi2) =>
      def compareTypeBounds = tp1 match {
        case tp1 @ TypeBounds(lo1, hi1) =>
          (tp2.variance > 0 && tp1.variance >= 0 || (lo2 eq NothingType) || isSubType(lo2, lo1)) &&
          (tp2.variance < 0 && tp1.variance <= 0 || (hi2 eq AnyType) || isSubType(hi1, hi2))
        case tp1: ClassInfo =>
          tp2 contains tp1
        case _ =>
          false
      }
      compareTypeBounds
    case ClassInfo(pre2, cls2, _, _, _) =>
      def compareClassInfo = tp1 match {
        case ClassInfo(pre1, cls1, _, _, _) =>
          (cls1 eq cls2) && isSubType(pre1, pre2)
        case _ =>
          false
      }
      compareClassInfo
    case _ =>
      fourthTry(tp1, tp2)
  }

  private def fourthTry(tp1: Type, tp2: Type): Boolean = tp1 match {
    case tp1: TypeRef =>
      tp1.info match {
        case TypeBounds(_, hi1) =>
          def compareGADT = {
            val gbounds1 = ctx.gadt.bounds(tp1.symbol)
            (gbounds1 != null) &&
              (isSubTypeWhenFrozen(gbounds1.hi, tp2) ||
               narrowGADTBounds(tp1, tp2, isUpper = true))
          }
          isSubType(hi1, tp2) || compareGADT
        case _ =>
          def isNullable(tp: Type): Boolean = tp.dealias match {
            case tp: TypeRef => tp.symbol.isNullableClass
            case tp: RefinedOrRecType => isNullable(tp.parent)
            case AndType(tp1, tp2) => isNullable(tp1) && isNullable(tp2)
            case OrType(tp1, tp2) => isNullable(tp1) || isNullable(tp2)
            case _ => false
          }
          (tp1.symbol eq NothingClass) && tp2.isInstanceOf[ValueType] ||
          (tp1.symbol eq NullClass) && isNullable(tp2)
      }
    case tp1: SingletonType =>
      /** if `tp2 == p.type` and `p: q.type` then try `tp1 <:< q.type` as a last effort.*/
      def comparePaths = tp2 match {
        case tp2: TermRef =>
          tp2.info match {
            case tp2i: TermRef =>
              isSubType(tp1, tp2i)
            case ExprType(tp2i: TermRef) if (ctx.phase.id > ctx.gettersPhase.id) =>
              // After getters, val x: T becomes def x: T
              isSubType(tp1, tp2i)
            case _ =>
              false
          }
        case _ =>
          false
      }
      isNewSubType(tp1.underlying.widenExpr, tp2) || comparePaths
    case tp1: RefinedType =>
      isNewSubType(tp1.parent, tp2)
    case tp1: RecType =>
      isNewSubType(tp1.parent, tp2)
    case tp1 @ HKApply(tycon1, args1) =>
      compareHkApply1(tp1, tycon1, args1, tp2)
    case EtaExpansion(tycon1) =>
      isSubType(tycon1, tp2)
    case AndType(tp11, tp12) =>
      // Rewrite (T111 | T112) & T12 <: T2 to (T111 & T12) <: T2 and (T112 | T12) <: T2
      // and analogously for T11 & (T121 | T122) & T12 <: T2
      // `&' types to the left of <: are problematic, because
      // we have to choose one constraint set or another, which might cut off
      // solutions. The rewriting delays the point where we have to choose.
      tp11 match {
        case OrType(tp111, tp112) =>
          return isSubType(AndType(tp111, tp12), tp2) && isSubType(AndType(tp112, tp12), tp2)
        case _ =>
      }
      tp12 match {
        case OrType(tp121, tp122) =>
          return isSubType(AndType(tp11, tp121), tp2) && isSubType(AndType(tp11, tp122), tp2)
        case _ =>
      }
      either(isSubType(tp11, tp2), isSubType(tp12, tp2))
    case JavaArrayType(elem1) =>
      def compareJavaArray = tp2 match {
        case JavaArrayType(elem2) => isSubType(elem1, elem2)
        case _ => tp2 isRef ObjectClass
      }
      compareJavaArray
    case tp1: ExprType if ctx.phase.id > ctx.gettersPhase.id =>
      // getters might have converted T to => T, need to compensate.
      isSubType(tp1.widenExpr, tp2)
    case _ =>
      false
  }

  /** Subtype test for the hk application `tp2 = tycon2[args2]`.
   */
  def compareHkApply2(tp1: Type, tp2: HKApply, tycon2: Type, args2: List[Type]): Boolean = {
    val tparams = tycon2.typeParams
    assert(tparams.nonEmpty)

    /** True if `tp1` and `tp2` have compatible type constructors and their
     *  corresponding arguments are subtypes relative to their variance (see `isSubArgs`).
     */
    def isMatchingApply(tp1: Type): Boolean = tp1 match {
      case HKApply(tycon1, args1) =>
        tycon1.dealias match {
          case tycon1: PolyParam =>
            (tycon1 == tycon2 ||
             canConstrain(tycon1) && tryInstantiate(tycon1, tycon2)) &&
            isSubArgs(args1, args2, tparams)
          case tycon1: TypeRef =>
            tycon2.dealias match {
              case tycon2: TypeRef if tycon1.symbol == tycon2.symbol =>
                isSubType(tycon1.prefix, tycon2.prefix) &&
                isSubArgs(args1, args2, tparams)
              case _ =>
                false
            }
          case tycon1: TypeVar =>
            isMatchingApply(tycon1.underlying)
          case tycon1: AnnotatedType =>
            isMatchingApply(tycon1.underlying)
          case _ =>
            false
        }
      case _ =>
        false
    }

    /** `param2` can be instantiated to a type application prefix of the LHS
     *  or to a type application prefix of one of the LHS base class instances
     *  and the resulting type application is a supertype of `tp1`,
     *  or fallback to fourthTry.
     */
    def canInstantiate(tycon2: PolyParam): Boolean = {

      /** Let
       *
       *    `tparams_1, ..., tparams_k-1`    be the type parameters of the rhs
       *    `tparams1_1, ..., tparams1_n-1`  be the type parameters of the constructor of the lhs
       *    `args1_1, ..., args1_n-1`        be the type arguments of the lhs
       *    `d  =  n - k`
       *
       *  Returns `true` iff `d >= 0` and `tycon2` can be instantiated to
       *
       *      [tparams1_d, ... tparams1_n-1] -> tycon1a[args_1, ..., args_d-1, tparams_d, ... tparams_n-1]
       *
       *  such that the resulting type application is a supertype of `tp1`.
       */
      def tyconOK(tycon1a: Type, args1: List[Type]) = {
        var tycon1b = tycon1a
        val tparams1a = tycon1a.typeParams
        val lengthDiff = tparams1a.length - tparams.length
        lengthDiff >= 0 && {
          val tparams1 = tparams1a.drop(lengthDiff)
          variancesConform(tparams1, tparams) && {
            if (lengthDiff > 0)
              tycon1b = TypeLambda(tparams1.map(_.paramName), tparams1.map(_.paramVariance))(
                tl => tparams1.map(tparam => tl.lifted(tparams, tparam.paramBounds).bounds),
                tl => tycon1a.appliedTo(args1.take(lengthDiff) ++
                        tparams1.indices.toList.map(PolyParam(tl, _))))
            (ctx.mode.is(Mode.TypevarsMissContext) ||
              tryInstantiate(tycon2, tycon1b.ensureHK)) &&
              isSubType(tp1, tycon1b.appliedTo(args2))
          }
        }
      }

      tp1.widen match {
        case tp1w @ HKApply(tycon1, args1) =>
          tyconOK(tycon1, args1)
        case tp1w =>
          tp1w.typeSymbol.isClass && {
            val classBounds = tycon2.classSymbols
            def liftToBase(bcs: List[ClassSymbol]): Boolean = bcs match {
              case bc :: bcs1 =>
                classBounds.exists(bc.derivesFrom) &&
                tyconOK(tp1w.baseTypeRef(bc), tp1w.baseArgInfos(bc)) ||
                liftToBase(bcs1)
              case _ =>
                false
            }
            liftToBase(tp1w.baseClasses)
          } ||
          fourthTry(tp1, tp2)
      }
    }

    /** Fall back to comparing either with `fourthTry` or against the lower
     *  approximation of the rhs.
     *  @param   tyconLo   The type constructor's lower approximation.
     */
    def fallback(tyconLo: Type) =
      either(fourthTry(tp1, tp2), isSubType(tp1, tyconLo.applyIfParameterized(args2)))

    /** Let `tycon2bounds` be the bounds of the RHS type constructor `tycon2`.
     *  Let `app2 = tp2` where the type constructor of `tp2` is replaced by
     *  `tycon2bounds.lo`.
     *  If both bounds are the same, continue with `tp1 <:< app2`.
     *  otherwise continue with either
     *
     *    tp1 <:< tp2    using fourthTry (this might instantiate params in tp1)
     *    tp1 <:< app2   using isSubType (this might instantiate params in tp2)
     */
    def compareLower(tycon2bounds: TypeBounds, tyconIsTypeRef: Boolean): Boolean =
      if (tycon2bounds.lo eq tycon2bounds.hi)
        isSubType(tp1,
            if (tyconIsTypeRef) tp2.superType
            else tycon2bounds.lo.applyIfParameterized(args2))
      else
        fallback(tycon2bounds.lo)

    tycon2 match {
      case param2: PolyParam =>
        isMatchingApply(tp1) || {
          if (canConstrain(param2)) canInstantiate(param2)
          else compareLower(bounds(param2), tyconIsTypeRef = false)
        }
      case tycon2: TypeRef =>
        isMatchingApply(tp1) ||
        compareLower(tycon2.info.bounds, tyconIsTypeRef = true)
      case _: TypeVar | _: AnnotatedType =>
        isSubType(tp1, tp2.superType)
      case tycon2: HKApply =>
        fallback(tycon2.lowerBound)
      case _ =>
        false
    }
  }

  /** Subtype test for the hk application `tp1 = tycon1[args1]`.
   */
  def compareHkApply1(tp1: HKApply, tycon1: Type, args1: List[Type], tp2: Type): Boolean =
    tycon1 match {
      case param1: PolyParam =>
        def canInstantiate = tp2 match {
          case AppliedType(tycon2, args2) =>
            tryInstantiate(param1, tycon2.ensureHK) && isSubArgs(args1, args2, tycon2.typeParams)
          case _ =>
            false
        }
        canConstrain(param1) && canInstantiate ||
          isSubType(bounds(param1).hi.applyIfParameterized(args1), tp2)
      case tycon1: TypeProxy =>
        isSubType(tp1.superType, tp2)
      case _ =>
        false
    }

  /** Subtype test for corresponding arguments in `args1`, `args2` according to
   *  variances in type parameters `tparams`.
   */
  def isSubArgs(args1: List[Type], args2: List[Type], tparams: List[TypeParamInfo]): Boolean =
    if (args1.isEmpty) args2.isEmpty
    else args2.nonEmpty && {
      val v = tparams.head.paramVariance
      (v > 0 || isSubType(args2.head, args1.head)) &&
      (v < 0 || isSubType(args1.head, args2.head))
    } && isSubArgs(args1.tail, args2.tail, tparams)

  /** Test whether `tp1` has a base type of the form `B[T1, ..., Tn]` where
   *   - `B` derives from one of the class symbols of `tp2`,
   *   - the type parameters of `B` match one-by-one the variances of `tparams`,
   *   - `B` satisfies predicate `p`.
   */
  private def testLifted(tp1: Type, tp2: Type, tparams: List[TypeParamInfo], p: Type => Boolean): Boolean = {
    val classBounds = tp2.classSymbols
    def recur(bcs: List[ClassSymbol]): Boolean = bcs match {
      case bc :: bcs1 =>
        val baseRef = tp1.baseTypeRef(bc)
        (classBounds.exists(bc.derivesFrom) &&
         variancesConform(baseRef.typeParams, tparams) &&
         p(baseRef.appliedTo(tp1.baseArgInfos(bc)))
         ||
         recur(bcs1))
      case nil =>
        false
    }
    recur(tp1.baseClasses)
  }

  /** Replace any top-level recursive type `{ z => T }` in `tp` with
   *  `[z := anchor]T`.
   */
  private def fixRecs(anchor: SingletonType, tp: Type): Type = {
    def fix(tp: Type): Type = tp.stripTypeVar match {
      case tp: RecType => fix(tp.parent).substRecThis(tp, anchor)
      case tp @ RefinedType(parent, rname, rinfo) => tp.derivedRefinedType(fix(parent), rname, rinfo)
      case tp: PolyParam => fixOrElse(bounds(tp).hi, tp)
      case tp: TypeProxy => fixOrElse(tp.underlying, tp)
      case tp: AndOrType => tp.derivedAndOrType(fix(tp.tp1), fix(tp.tp2))
      case tp => tp
    }
    def fixOrElse(tp: Type, fallback: Type) = {
      val tp1 = fix(tp)
      if (tp1 ne tp) tp1 else fallback
    }
    fix(tp)
  }

  /** Returns true iff the result of evaluating either `op1` or `op2` is true,
   *  trying at the same time to keep the constraint as wide as possible.
   *  E.g, if
   *
   *    tp11 <:< tp12 = true   with post-constraint c1
   *    tp12 <:< tp22 = true   with post-constraint c2
   *
   *  and c1 subsumes c2, then c2 is kept as the post-constraint of the result,
   *  otherwise c1 is kept.
   *
   *  This method is used to approximate a solution in one of the following cases
   *
   *     T1 & T2 <:< T3
   *     T1 <:< T2 | T3
   *
   *  In the first case (the second one is analogous), we have a choice whether we
   *  want to establish the subtyping judgement using
   *
   *     T1 <:< T3   or    T2 <:< T3
   *
   *  as a precondition. Either precondition might constrain type variables.
   *  The purpose of this method is to pick the precondition that constrains less.
   *  The method is not complete, because sometimes there is no best solution. Example:
   *
   *     A? & B?  <:  T
   *
   *  Here, each precondition leads to a different constraint, and neither of
   *  the two post-constraints subsumes the other.
   */
  private def either(op1: => Boolean, op2: => Boolean): Boolean = {
    val preConstraint = constraint
    op1 && {
      val leftConstraint = constraint
      constraint = preConstraint
      if (!(op2 && subsumes(leftConstraint, constraint, preConstraint)))
        constraint = leftConstraint
      true
    } || op2
  }

  /** Like tp1 <:< tp2, but returns false immediately if we know that
   *  the case was covered previously during subtyping.
   */
  private def isNewSubType(tp1: Type, tp2: Type): Boolean =
    if (isCovered(tp1) && isCovered(tp2)) {
      //println(s"useless subtype: $tp1 <:< $tp2")
      false
    } else isSubType(tp1, tp2)

  /** Does type `tp1` have a member with name `name` whose normalized type is a subtype of
   *  the normalized type of the refinement `tp2`?
   *  Normalization is as follows: If `tp2` contains a skolem to its refinement type,
   *  rebase both itself and the member info of `tp` on a freshly created skolem type.
   */
  protected def hasMatchingMember(name: Name, tp1: Type, tp2: RefinedType): Boolean = {
    val rinfo2 = tp2.refinedInfo
    val mbr = tp1.member(name)

    def qualifies(m: SingleDenotation) = isSubType(m.info, rinfo2)

    def memberMatches: Boolean = mbr match { // inlined hasAltWith for performance
      case mbr: SingleDenotation => qualifies(mbr)
      case _ => mbr hasAltWith qualifies
    }

    // special case for situations like:
    //    class C { type T }
    //    val foo: C
    //    foo.type <: C { type T = foo.T }
    def selfReferentialMatch = tp1.isInstanceOf[SingletonType] && {
      rinfo2 match {
        case rinfo2: TypeAlias =>
          !defn.isBottomType(tp1.widen) && (tp1 select name) =:= rinfo2.alias
        case _ => false
      }
    }

    /*>|>*/ ctx.traceIndented(i"hasMatchingMember($tp1 . $name :? ${tp2.refinedInfo}) ${mbr.info.show} $rinfo2", subtyping) /*<|<*/ {
      memberMatches || selfReferentialMatch
    }
  }

  final def ensureStableSingleton(tp: Type): SingletonType = tp.stripTypeVar match {
    case tp: SingletonType if tp.isStable => tp
    case tp: ValueType => SkolemType(tp)
    case tp: TypeProxy => ensureStableSingleton(tp.underlying)
  }

  /** Skip refinements in `tp2` which match corresponding refinements in `tp1`.
   *  "Match" means:
   *   - they appear in the same order,
   *   - they refine the same names,
   *   - the refinement in `tp1` is an alias type, and
   *   - neither refinement refers back to the refined type via a refined this.
    *
    *  @return  The parent type of `tp2` after skipping the matching refinements.
   */
  private def skipMatching(tp1: Type, tp2: RefinedType): Type = tp1 match {
    case tp1 @ RefinedType(parent1, name1, rinfo1: TypeAlias) if name1 == tp2.refinedName =>
      tp2.parent match {
        case parent2: RefinedType => skipMatching(parent1, parent2)
        case parent2 => parent2
      }
    case _ => tp2
  }

  /** Are refinements in `tp1` pairwise subtypes of the refinements of `tp2`
   *  up to parent type `limit`?
    *
    *  @pre `tp1` has the necessary number of refinements, they are type aliases,
   *       and their names match the corresponding refinements in `tp2`.
   *       Further, no refinement refers back to the refined type via a refined this.
   *  The precondition is established by `skipMatching`.
   */
  private def isSubRefinements(tp1: RefinedType, tp2: RefinedType, limit: Type): Boolean = {
    def hasSubRefinement(tp1: RefinedType, refine2: Type): Boolean = {
      isSubType(tp1.refinedInfo, refine2) || {
        // last effort: try to adapt variances of higher-kinded types if this is sound.
        val adapted2 = refine2.adaptHkVariances(tp1.parent.member(tp1.refinedName).symbol.info)
        adapted2.ne(refine2) && hasSubRefinement(tp1, adapted2)
      }
    }
    hasSubRefinement(tp1, tp2.refinedInfo) && (
      (tp2.parent eq limit) ||
      isSubRefinements(
        tp1.parent.asInstanceOf[RefinedType], tp2.parent.asInstanceOf[RefinedType], limit))
  }

  /** A type has been covered previously in subtype checking if it
   *  is some combination of TypeRefs that point to classes, where the
   *  combiners are RefinedTypes, RecTypes, AndTypes or AnnotatedTypes.
   *  One exception: Refinements referring to basetype args are never considered
   *  to be already covered. This is necessary because such refined types might
   *  still need to be compared with a compareAliasRefined.
   */
  private def isCovered(tp: Type): Boolean = tp.dealias.stripTypeVar match {
    case tp: TypeRef => tp.symbol.isClass && tp.symbol != NothingClass && tp.symbol != NullClass
    case tp: ProtoType => false
    case tp: RefinedOrRecType => isCovered(tp.parent)
    case tp: AnnotatedType => isCovered(tp.underlying)
    case AndType(tp1, tp2) => isCovered(tp1) && isCovered(tp2)
    case _ => false
  }

  /** Defer constraining type variables when compared against prototypes */
  def isMatchedByProto(proto: ProtoType, tp: Type) = tp.stripTypeVar match {
    case tp: PolyParam if constraint contains tp => true
    case _ => proto.isMatchedBy(tp)
  }

  /** Can type `tp` be constrained from above by adding a constraint to
   *  a typevar that it refers to? In that case we have to be careful not
   *  to approximate with the lower bound of a type in `thirdTry`. Instead,
   *  we should first unroll `tp1` until we hit the type variable and bind the
   *  type variable with (the corresponding type in) `tp2` instead.
   */
  private def isCappable(tp: Type): Boolean = tp match {
    case tp: PolyParam => constraint contains tp
    case tp: TypeProxy => isCappable(tp.underlying)
    case tp: AndOrType => isCappable(tp.tp1) || isCappable(tp.tp2)
    case _ => false
  }

  /** Narrow gadt.bounds for the type parameter referenced by `tr` to include
   *  `bound` as an upper or lower bound (which depends on `isUpper`).
   *  Test that the resulting bounds are still satisfiable.
   */
  private def narrowGADTBounds(tr: NamedType, bound: Type, isUpper: Boolean): Boolean =
    ctx.mode.is(Mode.GADTflexible) && {
    val tparam = tr.symbol
    typr.println(i"narrow gadt bound of $tparam: ${tparam.info} from ${if (isUpper) "above" else "below"} to $bound ${bound.isRef(tparam)}")
    if (bound.isRef(tparam)) false
    else bound match {
      case bound: TypeRef
      if bound.symbol.is(BindDefinedType) && ctx.gadt.bounds.contains(bound.symbol) &&
         !tr.symbol.is(BindDefinedType) =>
        // Avoid having pattern-bound types in gadt bounds,
        // as these might be eliminated once the pattern is typechecked.
        // Pattern-bound type symbols should be narrowed first, only if that fails
        // should symbols in the environment be constrained.
        narrowGADTBounds(bound, tr, !isUpper)
      case _ =>
        val oldBounds = ctx.gadt.bounds(tparam)
        val newBounds =
          if (isUpper) TypeBounds(oldBounds.lo, oldBounds.hi & bound)
          else TypeBounds(oldBounds.lo | bound, oldBounds.hi)
        isSubType(newBounds.lo, newBounds.hi) &&
        { ctx.gadt.setBounds(tparam, newBounds); true }
    }
  }

  // Tests around `matches`

  /** A function implementing `tp1` matches `tp2`. */
  final def matchesType(tp1: Type, tp2: Type, relaxed: Boolean): Boolean = tp1.widen match {
    case tp1: MethodType =>
      tp2.widen match {
        case tp2: MethodType =>
          tp1.isImplicit == tp2.isImplicit &&
            matchingParams(tp1.paramTypes, tp2.paramTypes, tp1.isJava, tp2.isJava) &&
            matchesType(tp1.resultType, tp2.resultType.subst(tp2, tp1), relaxed)
        case tp2 =>
          relaxed && tp1.paramNames.isEmpty &&
            matchesType(tp1.resultType, tp2, relaxed)
      }
    case tp1: PolyType =>
      tp2.widen match {
        case tp2: PolyType =>
          sameLength(tp1.paramNames, tp2.paramNames) &&
            matchesType(tp1.resultType, tp2.resultType.subst(tp2, tp1), relaxed)
        case _ =>
          false
      }
    case _ =>
      tp2.widen match {
        case _: PolyType =>
          false
        case tp2: MethodType =>
          relaxed && tp2.paramNames.isEmpty &&
            matchesType(tp1, tp2.resultType, relaxed)
        case tp2 =>
          relaxed || isSameType(tp1, tp2)
      }
  }

  /** Are `syms1` and `syms2` parameter lists with pairwise equivalent types? */
  private def matchingParams(formals1: List[Type], formals2: List[Type], isJava1: Boolean, isJava2: Boolean): Boolean = formals1 match {
    case formal1 :: rest1 =>
      formals2 match {
        case formal2 :: rest2 =>
          (isSameTypeWhenFrozen(formal1, formal2)
            || isJava1 && (formal2 isRef ObjectClass) && (formal1 isRef AnyClass)
            || isJava2 && (formal1 isRef ObjectClass) && (formal2 isRef AnyClass)) &&
          matchingParams(rest1, rest2, isJava1, isJava2)
        case nil =>
          false
      }
    case nil =>
      formals2.isEmpty
  }

  /** Do generic types `poly1` and `poly2` have type parameters that
   *  have the same bounds (after renaming one set to the other)?
   */
  private def matchingTypeParams(poly1: GenericType, poly2: GenericType): Boolean =
    (poly1.paramBounds corresponds poly2.paramBounds)((b1, b2) =>
      isSameType(b1, b2.subst(poly2, poly1)))

  // Type equality =:=

  /** Two types are the same if are mutual subtypes of each other */
  def isSameType(tp1: Type, tp2: Type): Boolean =
    if (tp1 eq NoType) false
    else if (tp1 eq tp2) true
    else isSubType(tp1, tp2) && isSubType(tp2, tp1)

  /** Same as `isSameType` but also can be applied to overloaded TermRefs, where
   *  two overloaded refs are the same if they have pairwise equal alternatives
   */
  def isSameRef(tp1: Type, tp2: Type): Boolean = ctx.traceIndented(s"isSameRef($tp1, $tp2") {
    def isSubRef(tp1: Type, tp2: Type): Boolean = tp1 match {
      case tp1: TermRef if tp1.isOverloaded =>
        tp1.alternatives forall (isSubRef(_, tp2))
      case _ =>
        tp2 match {
          case tp2: TermRef if tp2.isOverloaded =>
            tp2.alternatives exists (isSubRef(tp1, _))
          case _ =>
            isSubType(tp1, tp2)
        }
    }
    isSubRef(tp1, tp2) && isSubRef(tp2, tp1)
  }

  /** The greatest lower bound of two types */
  def glb(tp1: Type, tp2: Type): Type = /*>|>*/ ctx.traceIndented(s"glb(${tp1.show}, ${tp2.show})", subtyping, show = true) /*<|<*/ {
    if (tp1 eq tp2) tp1
    else if (!tp1.exists) tp2
    else if (!tp2.exists) tp1
    else if ((tp1 isRef AnyClass) || (tp2 isRef NothingClass)) tp2
    else if ((tp2 isRef AnyClass) || (tp1 isRef NothingClass)) tp1
    else tp2 match {  // normalize to disjunctive normal form if possible.
      case OrType(tp21, tp22) =>
        tp1 & tp21 | tp1 & tp22
      case _ =>
        tp1 match {
          case OrType(tp11, tp12) =>
            tp11 & tp2 | tp12 & tp2
          case _ =>
            val t1 = mergeIfSub(tp1, tp2)
            if (t1.exists) t1
            else {
              val t2 = mergeIfSub(tp2, tp1)
              if (t2.exists) t2
              else tp1 match {
                case tp1: ConstantType =>
                  tp2 match {
                    case tp2: ConstantType =>
                      // Make use of the fact that the intersection of two constant types
                      // types which are not subtypes of each other is known to be empty.
                      // Note: The same does not apply to singleton types in general.
                      // E.g. we could have a pattern match against `x.type & y.type`
                      // which might succeed if `x` and `y` happen to be the same ref
                      // at run time. It would not work to replace that with `Nothing`.
                      // However, maybe we can still apply the replacement to
                      // types which are not explicitly written.
                      defn.NothingType
                    case _ => andType(tp1, tp2)
                  }
                case _ => andType(tp1, tp2)
              }
          }
        }
    }
  }

  /** The greatest lower bound of a list types */
  final def glb(tps: List[Type]): Type =
    ((defn.AnyType: Type) /: tps)(glb)

  /** The least upper bound of two types
    *
    *  @note  We do not admit singleton types in or-types as lubs.
   */
  def lub(tp1: Type, tp2: Type): Type = /*>|>*/ ctx.traceIndented(s"lub(${tp1.show}, ${tp2.show})", subtyping, show = true) /*<|<*/ {
    if (tp1 eq tp2) tp1
    else if (!tp1.exists) tp1
    else if (!tp2.exists) tp2
    else if ((tp1 isRef AnyClass) || (tp2 isRef NothingClass)) tp1
    else if ((tp2 isRef AnyClass) || (tp1 isRef NothingClass)) tp2
    else {
      val t1 = mergeIfSuper(tp1, tp2)
      if (t1.exists) t1
      else {
        val t2 = mergeIfSuper(tp2, tp1)
        if (t2.exists) t2
        else {
          val tp1w = tp1.widen
          val tp2w = tp2.widen
          if ((tp1 ne tp1w) || (tp2 ne tp2w)) lub(tp1w, tp2w)
          else orType(tp1w, tp2w) // no need to check subtypes again
        }
      }
    }
  }

  /** The least upper bound of a list of types */
  final def lub(tps: List[Type]): Type =
    ((defn.NothingType: Type) /: tps)(lub)

  /** Merge `t1` into `tp2` if t1 is a subtype of some &-summand of tp2.
   */
  private def mergeIfSub(tp1: Type, tp2: Type): Type =
    if (isSubTypeWhenFrozen(tp1, tp2))
      if (isSubTypeWhenFrozen(tp2, tp1)) tp2 else tp1 // keep existing type if possible
    else tp2 match {
      case tp2 @ AndType(tp21, tp22) =>
        val lower1 = mergeIfSub(tp1, tp21)
        if (lower1 eq tp21) tp2
        else if (lower1.exists) lower1 & tp22
        else {
          val lower2 = mergeIfSub(tp1, tp22)
          if (lower2 eq tp22) tp2
          else if (lower2.exists) tp21 & lower2
          else NoType
        }
      case _ =>
        NoType
    }

  /** Merge `tp1` into `tp2` if tp1 is a supertype of some |-summand of tp2.
   */
  private def mergeIfSuper(tp1: Type, tp2: Type): Type =
    if (isSubTypeWhenFrozen(tp2, tp1))
      if (isSubTypeWhenFrozen(tp1, tp2)) tp2 else tp1 // keep existing type if possible
    else tp2 match {
      case tp2 @ OrType(tp21, tp22) =>
        val higher1 = mergeIfSuper(tp1, tp21)
        if (higher1 eq tp21) tp2
        else if (higher1.exists) higher1 | tp22
        else {
          val higher2 = mergeIfSuper(tp1, tp22)
          if (higher2 eq tp22) tp2
          else if (higher2.exists) tp21 | higher2
          else NoType
        }
      case _ =>
        NoType
    }

  /** Form a normalized conjunction of two types.
   *  Note: For certain types, `&` is distributed inside the type. This holds for
   *  all types which are not value types (e.g. TypeBounds, ClassInfo,
   *  ExprType, MethodType, PolyType). Also, when forming an `&`,
   *  instantiated TypeVars are dereferenced and annotations are stripped.
   *  Finally, refined types with the same refined name are
   *  opportunistically merged.
   *
   *  Sometimes, the conjunction of two types cannot be formed because
   *  the types are in conflict of each other. In particular:
   *
   *    1. Two different class types are conflicting.
   *    2. A class type conflicts with a type bounds that does not include the class reference.
   *    3. Two method or poly types with different (type) parameters but the same
   *       signature are conflicting
   *
   *  In these cases, a MergeError is thrown.
   */
  final def andType(tp1: Type, tp2: Type, erased: Boolean = ctx.erasedTypes) = ctx.traceIndented(s"glb(${tp1.show}, ${tp2.show})", subtyping, show = true) {
    val t1 = distributeAnd(tp1, tp2)
    if (t1.exists) t1
    else {
      val t2 = distributeAnd(tp2, tp1)
      if (t2.exists) t2
      else if (erased) erasedGlb(tp1, tp2, isJava = false)
      else liftIfHK(tp1, tp2, AndType(_, _), _ & _)
    }
  }

  /** Form a normalized conjunction of two types.
   *  Note: For certain types, `|` is distributed inside the type. This holds for
   *  all types which are not value types (e.g. TypeBounds, ClassInfo,
   *  ExprType, MethodType, PolyType). Also, when forming an `|`,
   *  instantiated TypeVars are dereferenced and annotations are stripped.
   *
   *  Sometimes, the disjunction of two types cannot be formed because
   *  the types are in conflict of each other. (@see `andType` for an enumeration
   *  of these cases). In cases of conflict a `MergeError` is raised.
   *
   *  @param erased   Apply erasure semantics. If erased is true, instead of creating
   *                  an OrType, the lub will be computed using TypeCreator#erasedLub.
   */
  final def orType(tp1: Type, tp2: Type, erased: Boolean = ctx.erasedTypes) = {
    val t1 = distributeOr(tp1, tp2)
    if (t1.exists) t1
    else {
      val t2 = distributeOr(tp2, tp1)
      if (t2.exists) t2
      else if (erased) erasedLub(tp1, tp2)
      else liftIfHK(tp1, tp2, OrType(_, _), _ | _)
    }
  }

  /** `op(tp1, tp2)` unless `tp1` and `tp2` are type-constructors with at least
   *  some unnamed type parameters.
   *  In the latter case, combine `tp1` and `tp2` under a type lambda like this:
   *
   *    [X1, ..., Xn] -> op(tp1[X1, ..., Xn], tp2[X1, ..., Xn])
   *
   *  Note: There is a tension between named and positional parameters here, which
   *  is impossible to resolve completely. Say you have
   *
   *    C[type T], D[type U]
   *
   *  Then do you expand `C & D` to `[T] -> C[T] & D[T]` or not? Under the named
   *  type parameter interpretation, this would be wrong whereas under the traditional
   *  higher-kinded interpretation this would be required. The problem arises from
   *  allowing both interpretations. A possible remedy is to be somehow stricter
   *  in where we allow which interpretation.
   */
  private def liftIfHK(tp1: Type, tp2: Type, op: (Type, Type) => Type, original: (Type, Type) => Type) = {
    val tparams1 = tp1.typeParams
    val tparams2 = tp2.typeParams
    if (tparams1.isEmpty)
      if (tparams2.isEmpty) op(tp1, tp2)
      else original(tp1, tp2.appliedTo(tp2.typeParams.map(_.paramBoundsAsSeenFrom(tp2))))
    else if (tparams2.isEmpty)
      original(tp1.appliedTo(tp1.typeParams.map(_.paramBoundsAsSeenFrom(tp1))), tp2)
    else
      TypeLambda(
        paramNames = tpnme.syntheticLambdaParamNames(tparams1.length),
        variances = (tparams1, tparams2).zipped.map((tparam1, tparam2) =>
          (tparam1.paramVariance + tparam2.paramVariance) / 2))(
        paramBoundsExp = tl => (tparams1, tparams2).zipped.map((tparam1, tparam2) =>
          tl.lifted(tparams1, tparam1.paramBoundsAsSeenFrom(tp1)).bounds &
          tl.lifted(tparams2, tparam2.paramBoundsAsSeenFrom(tp2)).bounds),
        resultTypeExp = tl =>
          original(tl.lifted(tparams1, tp1).appliedTo(tl.paramRefs),
             tl.lifted(tparams2, tp2).appliedTo(tl.paramRefs)))
  }

  /** Try to distribute `&` inside type, detect and handle conflicts
    *
    *  @pre !(tp1 <: tp2) && !(tp2 <:< tp1) -- these cases were handled before
   */
  private def distributeAnd(tp1: Type, tp2: Type): Type = tp1 match {
    // opportunistically merge same-named refinements
    // this does not change anything semantically (i.e. merging or not merging
    // gives =:= types), but it keeps the type smaller.
    case tp1: RefinedType =>
      tp2 match {
        case tp2: RefinedType if tp1.refinedName == tp2.refinedName =>
          // Given two refinements `T1 { X = S1 }` and `T2 { X = S2 }`, if `S1 =:= S2`
          // (possibly by instantiating type parameters), rewrite to `T1 & T2 { X = S1 }`.
          // Otherwise rewrite to `T1 & T2 { X B }` where `B` is the conjunction of
          // the bounds of `X` in `T1` and `T2`.
          // The first rule above is contentious because it cuts the constraint set.
          // But without it we would replace the two aliases by
          // `T { X >: S1 | S2 <: S1 & S2 }`, which looks weird and is probably
          // not what's intended.
          val rinfo1 = tp1.refinedInfo
          val rinfo2 = tp2.refinedInfo
          val parent = tp1.parent & tp2.parent
          val rinfo =
            if (rinfo1.isAlias && rinfo2.isAlias && isSameType(rinfo1, rinfo2))
              rinfo1
            else
              rinfo1 & rinfo2
          tp1.derivedRefinedType(parent, tp1.refinedName, rinfo)
        case _ =>
          NoType
      }
    case tp1: RecType =>
      tp1.rebind(distributeAnd(tp1.parent, tp2))
    case tp1: TypeBounds =>
      tp2 match {
        case tp2: TypeBounds => tp1 & tp2
        case tp2: ClassInfo if tp1 contains tp2 => tp2
        case _ => mergeConflict(tp1, tp2)
      }
    case tp1: ClassInfo =>
      tp2 match {
        case tp2: ClassInfo if tp1.cls eq tp2.cls => tp1.derivedClassInfo(tp1.prefix & tp2.prefix)
        case tp2: TypeBounds if tp2 contains tp1 => tp1
        case _ => mergeConflict(tp1, tp2)
      }
    case tp1 @ MethodType(names1, formals1) =>
      tp2 match {
        case tp2 @ MethodType(names2, formals2)
        if matchingParams(formals1, formals2, tp1.isJava, tp2.isJava) &&
           tp1.isImplicit == tp2.isImplicit =>
          tp1.derivedMethodType(
              mergeNames(names1, names2, nme.syntheticParamName),
              formals1, tp1.resultType & tp2.resultType.subst(tp2, tp1))
        case _ =>
          mergeConflict(tp1, tp2)
      }
    case tp1: PolyType =>
      tp2 match {
        case tp2: PolyType if matchingTypeParams(tp1, tp2) =>
          tp1.derivedPolyType(
              mergeNames(tp1.paramNames, tp2.paramNames, tpnme.syntheticTypeParamName),
              tp1.paramBounds, tp1.resultType & tp2.resultType.subst(tp2, tp1))
        case _ =>
          mergeConflict(tp1, tp2)
      }
    case ExprType(rt1) =>
      tp2 match {
        case ExprType(rt2) =>
          ExprType(rt1 & rt2)
        case _ =>
          rt1 & tp2
      }
    case tp1: TypeVar if tp1.isInstantiated =>
      tp1.underlying & tp2
    case tp1: AnnotatedType =>
      tp1.underlying & tp2
    case _ =>
      NoType
  }

  /** Try to distribute `|` inside type, detect and handle conflicts
   *  Note that, unlike for `&`, a disjunction cannot be pushed into
   *  a refined or applied type. Example:
   *
   *     List[T] | List[U] is not the same as List[T | U].
   *
   *  The rhs is a proper supertype of the lhs.
   */
  private def distributeOr(tp1: Type, tp2: Type): Type = tp1 match {
    case tp1: TypeBounds =>
      tp2 match {
        case tp2: TypeBounds => tp1 | tp2
        case tp2: ClassInfo if tp1 contains tp2 => tp1
        case _ => mergeConflict(tp1, tp2)
      }
    case tp1: ClassInfo =>
      tp2 match {
        case tp2: ClassInfo if tp1.cls eq tp2.cls => tp1.derivedClassInfo(tp1.prefix | tp2.prefix)
        case tp2: TypeBounds if tp2 contains tp1 => tp2
        case _ => mergeConflict(tp1, tp2)
      }
    case tp1 @ MethodType(names1, formals1) =>
      tp2 match {
        case tp2 @ MethodType(names2, formals2)
        if matchingParams(formals1, formals2, tp1.isJava, tp2.isJava) &&
           tp1.isImplicit == tp2.isImplicit =>
          tp1.derivedMethodType(
              mergeNames(names1, names2, nme.syntheticParamName),
              formals1, tp1.resultType | tp2.resultType.subst(tp2, tp1))
        case _ =>
          mergeConflict(tp1, tp2)
      }
    case tp1: GenericType =>
      tp2 match {
        case tp2: GenericType if matchingTypeParams(tp1, tp2) =>
          tp1.derivedGenericType(
              mergeNames(tp1.paramNames, tp2.paramNames, tpnme.syntheticTypeParamName),
              tp1.paramBounds, tp1.resultType | tp2.resultType.subst(tp2, tp1))
        case _ =>
          mergeConflict(tp1, tp2)
      }
    case ExprType(rt1) =>
      ExprType(rt1 | tp2.widenExpr)
    case tp1: TypeVar if tp1.isInstantiated =>
      tp1.underlying | tp2
    case tp1: AnnotatedType =>
      tp1.underlying | tp2
    case _ =>
      NoType
  }

  /** Handle merge conflict by throwing a `MergeError` exception */
  private def mergeConflict(tp1: Type, tp2: Type): Type = {
    def showType(tp: Type) = tp match {
      case ClassInfo(_, cls, _, _, _) => cls.showLocated
      case bounds: TypeBounds => i"type bounds $bounds"
      case _ => tp.show
    }
    if (true) throw new MergeError(s"cannot merge ${showType(tp1)} with ${showType(tp2)}", tp1, tp2)
    else throw new Error(s"cannot merge ${showType(tp1)} with ${showType(tp2)}") // flip condition for debugging
  }

  /** Merge two lists of names. If names in corresponding positions match, keep them,
   *  otherwise generate new synthetic names.
   */
  private def mergeNames[N <: Name](names1: List[N], names2: List[N], syntheticName: Int => N): List[N] = {
    for ((name1, name2, idx) <- (names1, names2, 0 until names1.length).zipped)
    yield if (name1 == name2) name1 else syntheticName(idx)
  }.toList

  /** Show type, handling type types better than the default */
  private def showType(tp: Type)(implicit ctx: Context) = tp match {
    case ClassInfo(_, cls, _, _, _) => cls.showLocated
    case bounds: TypeBounds => "type bounds" + bounds.show
    case _ => tp.show
  }

  /** A comparison function to pick a winner in case of a merge conflict */
  private def isAsGood(tp1: Type, tp2: Type): Boolean = tp1 match {
    case tp1: ClassInfo =>
      tp2 match {
        case tp2: ClassInfo =>
          isSubTypeWhenFrozen(tp1.prefix, tp2.prefix) || (tp1.cls.owner derivesFrom tp2.cls.owner)
        case _ =>
          false
      }
    case tp1: PolyType =>
      tp2 match {
        case tp2: PolyType =>
          tp1.typeParams.length == tp2.typeParams.length &&
          isAsGood(tp1.resultType, tp2.resultType.subst(tp2, tp1))
        case _ =>
          false
      }
    case tp1: MethodType =>
      tp2 match {
        case tp2: MethodType =>
          def asGoodParams(formals1: List[Type], formals2: List[Type]) =
            (formals2 corresponds formals1)(isSubTypeWhenFrozen)
          asGoodParams(tp1.paramTypes, tp2.paramTypes) &&
          (!asGoodParams(tp2.paramTypes, tp1.paramTypes) ||
           isAsGood(tp1.resultType, tp2.resultType))
        case _ =>
          false
      }
    case _ =>
      false
  }

  /** A new type comparer of the same type as this one, using the given context. */
  def copyIn(ctx: Context) = new TypeComparer(ctx)

  // ----------- Diagnostics --------------------------------------------------

  /** A hook for showing subtype traces. Overridden in ExplainingTypeComparer */
  def traceIndented[T](str: String)(op: => T): T = op

  private def traceInfo(tp1: Type, tp2: Type) =
    s"${tp1.show} <:< ${tp2.show}" + {
      if (ctx.settings.verbose.value || Config.verboseExplainSubtype) {
        s" ${tp1.getClass}, ${tp2.getClass}" +
        (if (frozenConstraint) " frozen" else "") +
        (if (ctx.mode is Mode.TypevarsMissContext) " tvars-miss-ctx" else "")
      }
      else ""
    }

  /** Show subtype goal that led to an assertion failure */
  def showGoal(tp1: Type, tp2: Type)(implicit ctx: Context) = {
    println(disambiguated(implicit ctx => s"assertion failure for ${tp1.show} <:< ${tp2.show}, frozen = $frozenConstraint"))
    def explainPoly(tp: Type) = tp match {
      case tp: PolyParam => ctx.echo(s"polyparam ${tp.show} found in ${tp.binder.show}")
      case tp: TypeRef if tp.symbol.exists => ctx.echo(s"typeref ${tp.show} found in ${tp.symbol.owner.show}")
      case tp: TypeVar => ctx.echo(s"typevar ${tp.show}, origin = ${tp.origin}")
      case _ => ctx.echo(s"${tp.show} is a ${tp.getClass}")
    }
    explainPoly(tp1)
    explainPoly(tp2)
  }

  /** Record statistics about the total number of subtype checks
   *  and the number of "successful" subtype checks, i.e. checks
   *  that form part of a subtype derivation tree that's ultimately successful.
   */
  def recordStatistics(result: Boolean, prevSuccessCount: Int) = {
    // Stats.record(s"isSubType ${tp1.show} <:< ${tp2.show}")
    totalCount += 1
    if (result) successCount += 1 else successCount = prevSuccessCount
    if (recCount == 0) {
      Stats.record("successful subType", successCount)
      Stats.record("total subType", totalCount)
      successCount = 0
      totalCount = 0
    }
  }
}

object TypeComparer {

  /** Show trace of comparison operations when performing `op` as result string */
  def explained[T](op: Context => T)(implicit ctx: Context): String = {
    val nestedCtx = ctx.fresh.setTypeComparerFn(new ExplainingTypeComparer(_))
    op(nestedCtx)
    nestedCtx.typeComparer.toString
  }
}

/** A type comparer that can record traces of subtype operations */
class ExplainingTypeComparer(initctx: Context) extends TypeComparer(initctx) {
  private var indent = 0
  private val b = new StringBuilder

  private var skipped = false

  override def traceIndented[T](str: String)(op: => T): T =
    if (skipped) op
    else {
      indent += 2
      b append "\n" append (" " * indent) append "==> " append str
      val res = op
      b append "\n" append (" " * indent) append "<== " append str append " = " append show(res)
      indent -= 2
      res
    }

  private def show(res: Any) = res match {
    case res: printing.Showable if !ctx.settings.Yexplainlowlevel.value => res.show
    case _ => String.valueOf(res)
  }

  override def isSubType(tp1: Type, tp2: Type) =
    traceIndented(s"${show(tp1)} <:< ${show(tp2)}${if (Config.verboseExplainSubtype) s" ${tp1.getClass} ${tp2.getClass}" else ""}${if (frozenConstraint) " frozen" else ""}") {
      super.isSubType(tp1, tp2)
    }

  override def hasMatchingMember(name: Name, tp1: Type, tp2: RefinedType): Boolean =
    traceIndented(s"hasMatchingMember(${show(tp1)} . $name, ${show(tp2.refinedInfo)}), member = ${show(tp1.member(name).info)}") {
      super.hasMatchingMember(name, tp1, tp2)
    }

  override def lub(tp1: Type, tp2: Type) =
    traceIndented(s"lub(${show(tp1)}, ${show(tp2)})") {
      super.lub(tp1, tp2)
    }

  override def glb(tp1: Type, tp2: Type) =
    traceIndented(s"glb(${show(tp1)}, ${show(tp2)})") {
      super.glb(tp1, tp2)
    }

  override def addConstraint(param: PolyParam, bound: Type, fromBelow: Boolean): Boolean =
    traceIndented(i"add constraint $param ${if (fromBelow) ">:" else "<:"} $bound $frozenConstraint, constraint = ${ctx.typerState.constraint}") {
      super.addConstraint(param, bound, fromBelow)
    }

  override def copyIn(ctx: Context) = new ExplainingTypeComparer(ctx)

  override def compareHkApply2(tp1: Type, tp2: HKApply, tycon2: Type, args2: List[Type]): Boolean = {
    def addendum = ""
    traceIndented(i"compareHkApply $tp1, $tp2$addendum") {
      super.compareHkApply2(tp1, tp2, tycon2, args2)
    }
  }

  override def toString = "Subtype trace:" + { try b.toString finally b.clear() }
}<|MERGE_RESOLUTION|>--- conflicted
+++ resolved
@@ -88,7 +88,6 @@
         assert(isSatisfiable, constraint.show)
   }
 
-<<<<<<< HEAD
   /*
   protected def shadowMembersCompatible(tp1: Type, tp2: Type): Boolean =
     (tp1.getShadowBases.isEmpty && tp2.getShadowBases.isEmpty) || {
@@ -132,10 +131,7 @@
   }
   */
 
-  protected def isSubType(tp1: Type, tp2: Type): Boolean = ctx.traceIndented(s"isSubType ${traceInfo(tp1, tp2)}", subtyping) /*<|<*/ {
-=======
   protected def isSubType(tp1: Type, tp2: Type): Boolean = ctx.traceIndented(s"isSubType ${traceInfo(tp1, tp2)}", subtyping) {
->>>>>>> 01bd9482
     if (tp2 eq NoType) false
     else if (tp1 eq tp2) true
     else {
