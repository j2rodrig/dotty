package dotty.tools
package dotc
package core

import Types._, Contexts._, Symbols._, Flags._, Names._, NameOps._, Denotations._
import typer.Mode
import Decorators._
import StdNames.{nme, tpnme}
import collection.mutable
import printing.Disambiguation.disambiguated
import util.{Stats, DotClass, SimpleMap}
import config.Config
import config.Printers._
import TypeErasure.{erasedLub, erasedGlb}
import scala.util.control.NonFatal

/** Provides methods to compare types.
 */
class TypeComparer(initctx: Context) extends DotClass with ConstraintHandling with Skolemization {
  implicit val ctx: Context = initctx

  val state = ctx.typerState
  import state.constraint

  private var pendingSubTypes: mutable.Set[(Type, Type)] = null
  private var recCount = 0

  private var needsGc = false

  /** Is a subtype check in progress? In that case we may not
   *  permanently instantiate type variables, because the corresponding
   *  constraint might still be retracted and the instantiation should
   *  then be reversed.
   */
  def subtypeCheckInProgress: Boolean = {
    val result = recCount > 0
    if (result) {
      constr.println("*** needsGC ***")
      needsGc = true
    }
    result
  }

  /** For statistics: count how many isSubTypes are part of successful comparisons */
  private var successCount = 0
  private var totalCount = 0

  private var myAnyClass: ClassSymbol = null
  private var myNothingClass: ClassSymbol = null
  private var myNullClass: ClassSymbol = null
  private var myObjectClass: ClassSymbol = null
  private var myAnyType: TypeRef = null
  private var myNothingType: TypeRef = null

  def AnyClass = {
    if (myAnyClass == null) myAnyClass = defn.AnyClass
    myAnyClass
  }
  def NothingClass = {
    if (myNothingClass == null) myNothingClass = defn.NothingClass
    myNothingClass
  }
  def NullClass = {
    if (myNullClass == null) myNullClass = defn.NullClass
    myNullClass
  }
  def ObjectClass = {
    if (myObjectClass == null) myObjectClass = defn.ObjectClass
    myObjectClass
  }
  def AnyType = {
    if (myAnyType == null) myAnyType = AnyClass.typeRef
    myAnyType
  }
  def NothingType = {
    if (myNothingType == null) myNothingType = NothingClass.typeRef
    myNothingType
  }

  // Subtype testing `<:<`

  def topLevelSubType(tp1: Type, tp2: Type): Boolean = {
    if (tp2 eq NoType) return false
    if ((tp2 eq tp1) || (tp2 eq WildcardType)) return true
    try isSubType(tp1, tp2)
    finally
      if (Config.checkConstraintsSatisfiable)
        assert(isSatisfiable, constraint.show)
  }

  protected def isSubType(tp1: Type, tp2: Type): Boolean = ctx.traceIndented(s"isSubType ${traceInfo(tp1, tp2)}", subtyping) /*<|<*/ {
    if (tp2 eq NoType) false
    else if (tp1 eq tp2) true
    else {
      val saved = constraint
      val savedSuccessCount = successCount
      try {
        recCount = recCount + 1
        val result =
          if (recCount < LogPendingSubTypesThreshold) firstTry(tp1, tp2)
          else monitoredIsSubType(tp1, tp2)
        recCount = recCount - 1
        if (!result) constraint = saved
        else if (recCount == 0 && needsGc) {
          state.gc()
          needsGc = false
        }
        if (Stats.monitored) recordStatistics(result, savedSuccessCount)
        result
      } catch {
        case NonFatal(ex) =>
          if (ex.isInstanceOf[AssertionError]) showGoal(tp1, tp2)
          recCount -= 1
          constraint = saved
          successCount = savedSuccessCount
          throw ex
      }
    }
  }

  private def monitoredIsSubType(tp1: Type, tp2: Type) = {
    if (pendingSubTypes == null) {
      pendingSubTypes = new mutable.HashSet[(Type, Type)]
      ctx.log(s"!!! deep subtype recursion involving ${tp1.show} <:< ${tp2.show}, constraint = ${state.constraint.show}")
      ctx.log(s"!!! constraint = ${constraint.show}")
      assert(!ctx.settings.YnoDeepSubtypes.value)
      if (Config.traceDeepSubTypeRecursions && !this.isInstanceOf[ExplainingTypeComparer])
        ctx.log(TypeComparer.explained(implicit ctx => ctx.typeComparer.isSubType(tp1, tp2)))
    }
    val p = (tp1, tp2)
    !pendingSubTypes(p) && {
      try {
        pendingSubTypes += p
        firstTry(tp1, tp2)
      } finally {
        pendingSubTypes -= p
      }
    }
  }

  private def firstTry(tp1: Type, tp2: Type): Boolean = tp2 match {
    case tp2: NamedType =>
      def compareAlias(info1: Type) = tp2.info match {
        case info2: TypeAlias => isSubType(tp1, info2.alias)
        case _ => info1 match {
          case info1: TypeAlias => isSubType(info1.alias, tp2)
          case NoType => secondTry(tp1, tp2)
          case _ => thirdTryNamed(tp1, tp2)
        }
      }
      def compareNamed = {
        implicit val ctx: Context = this.ctx // Dotty deviation: implicits need explicit type
        tp1 match {
          case tp1: NamedType =>
            val sym1 = tp1.symbol
            (if ((sym1 ne NoSymbol) && (sym1 eq tp2.symbol))
               ctx.erasedTypes || sym1.isStaticOwner ||
               { // Implements: A # X  <:  B # X
                 // if either A =:= B (i.e. A <: B and B <: A), or the following three conditions hold:
                 //  1. X is a class type,
                 //  2. B is a class type without abstract type members.
                 //  3. A <: B.
                 // Dealiasing is taken care of elsewhere.
                 val pre1 = tp1.prefix
                 val pre2 = tp2.prefix
                 isSameType(pre1, pre2) || 
                   sym1.isClass &&
                   pre2.classSymbol.exists &&
                   pre2.abstractTypeMembers.isEmpty &&
                   isSubType(pre1, pre2)
              }
            else
              (tp1.name eq tp2.name) &&
              isSameType(tp1.prefix, tp2.prefix) &&
              (tp1.signature == tp2.signature) &&
              !tp1.isInstanceOf[WithFixedSym] &&
              !tp2.isInstanceOf[WithFixedSym]
            ) ||
            compareHK(tp1, tp2, inOrder = true) || 
            compareHK(tp2, tp1, inOrder = false) ||
            compareAlias(tp1.info)
          case _ =>
            compareHK(tp2, tp1, inOrder = false) || 
            compareAlias(NoType)
        }
<<<<<<< HEAD
        compareWild
      case tp2: LazyRef =>
        isSubType(tp1, tp2.ref)
      case tp2: AnnotatedType =>
        isSubType(tp1.stripAnnots, tp2.stripAnnots) // todo: refine?
      case tp2: ThisType =>
=======
      }
      compareNamed
    case tp2: ProtoType =>
      isMatchedByProto(tp2, tp1)
    case tp2: BoundType =>
      tp2 == tp1 || secondTry(tp1, tp2)
    case tp2: TypeVar =>
      isSubType(tp1, tp2.underlying)
    case tp2: WildcardType =>
      def compareWild = tp2.optBounds match {
        case TypeBounds(_, hi) => isSubType(tp1, hi)
        case NoType => true
      }
      compareWild
    case tp2: LazyRef =>
      isSubType(tp1, tp2.ref)
    case tp2: AnnotatedType =>
      isSubType(tp1.stripAnnots, tp2.stripAnnots) // todo: refine?
    case tp2: ThisType =>
      def compareThis = {
        val cls2 = tp2.cls
>>>>>>> 185de64b
        tp1 match {
          case tp1: ThisType =>
            // We treat two prefixes A.this, B.this as equivalent if
            // A's selftype derives from B and B's selftype derives from A.
            val cls1 = tp1.cls
            cls1.classInfo.selfType.derivesFrom(cls2) &&
            cls2.classInfo.selfType.derivesFrom(cls1)
          case tp1: TermRef if tp2.cls eq tp1.symbol.moduleClass =>
            isSubType(tp1.prefix, cls2.owner.thisType)
          case _ =>
            secondTry(tp1, tp2)
        }
      }
      compareThis
    case tp2: SuperType =>
      def compareSuper = tp1 match {
        case tp1: SuperType =>
          isSubType(tp1.thistpe, tp2.thistpe) &&
          isSameType(tp1.supertpe, tp2.supertpe)
        case _ =>
          secondTry(tp1, tp2)
      }
      compareSuper
    case AndType(tp21, tp22) =>
      isSubType(tp1, tp21) && isSubType(tp1, tp22)
    case ErrorType =>
      true
    case _ =>
      secondTry(tp1, tp2)
  }

  private def secondTry(tp1: Type, tp2: Type): Boolean = tp1 match {
    case tp1: NamedType =>
      tp1.info match {
        case info1: TypeAlias => isSubType(info1.alias, tp2)
        case _ => compareHK(tp1, tp2, inOrder = true) || thirdTry(tp1, tp2)
          // Note: If we change the order here, doing compareHK first and following aliases second,
          // we get a -Ycheck error when compiling dotc/transform. Need to investigate.
      }
    case tp1: PolyParam =>
      def flagNothingBound = {
        if (!frozenConstraint && tp2.isRef(defn.NothingClass) && state.isGlobalCommittable) {
          def msg = s"!!! instantiated to Nothing: $tp1, constraint = ${constraint.show}"
          if (Config.failOnInstantiationToNothing) assert(false, msg)
          else ctx.log(msg)
        }
        true
      }
      def comparePolyParam =
        ctx.mode.is(Mode.TypevarsMissContext) ||
        isSubTypeWhenFrozen(bounds(tp1).hi, tp2) || {
          if (canConstrain(tp1)) addConstraint(tp1, tp2, fromBelow = false) && flagNothingBound
          else thirdTry(tp1, tp2)
        }
      comparePolyParam
    case tp1: ThisType =>
      tp2 match {
        case tp2: TermRef if tp1.cls eq tp2.symbol.moduleClass =>
          isSubType(tp1.cls.owner.thisType, tp2.prefix)
        case _ =>
          thirdTry(tp1, tp2)
      }
    case tp1: SkolemType =>
      tp2 match {
        case tp2: SkolemType if tp1 == tp2 => true
        case _ => thirdTry(tp1, tp2)
      }
    case tp1: TypeVar =>
      isSubType(tp1.underlying, tp2)
    case tp1: WildcardType =>
      def compareWild = tp1.optBounds match {
        case TypeBounds(lo, _) => isSubType(lo, tp2)
        case _ => true
      }
      compareWild
    case tp1: LazyRef =>
      isSubType(tp1.ref, tp2)
    case tp1: AnnotatedType =>
      isSubType(tp1.stripAnnots, tp2.stripAnnots)
<<<<<<< HEAD
=======
    case OrType(tp11, tp12) =>
      isSubType(tp11, tp2) && isSubType(tp12, tp2)
>>>>>>> 185de64b
    case ErrorType =>
      true
    case _ =>
      thirdTry(tp1, tp2)
  }

  private def thirdTryNamed(tp1: Type, tp2: NamedType): Boolean = tp2.info match {
    case TypeBounds(lo2, _) =>
      def compareGADT: Boolean = {
        val gbounds2 = ctx.gadt.bounds(tp2.symbol)
        (gbounds2 != null) &&
          (isSubTypeWhenFrozen(tp1, gbounds2.lo) ||
            narrowGADTBounds(tp2, tp1, isUpper = false))
      }
      ((frozenConstraint || !isCappable(tp1)) && isSubType(tp1, lo2) ||
        compareGADT ||
        fourthTry(tp1, tp2))

    case _ =>
      val cls2 = tp2.symbol
      if (cls2.isClass) {
        val base = tp1.baseTypeRef(cls2)
        if (base.exists && (base ne tp1)) return isSubType(base, tp2)
        if (cls2 == defn.SingletonClass && tp1.isStable) return true
      }
      fourthTry(tp1, tp2)
  }
  
  private def thirdTry(tp1: Type, tp2: Type): Boolean = tp2 match {
    case tp2: NamedType =>
      thirdTryNamed(tp1, tp2)
    case tp2: PolyParam =>
      def comparePolyParam =
        (ctx.mode is Mode.TypevarsMissContext) ||
        isSubTypeWhenFrozen(tp1, bounds(tp2).lo) || {
          if (canConstrain(tp2)) addConstraint(tp2, tp1.widenExpr, fromBelow = true)
          else fourthTry(tp1, tp2)
        }
      comparePolyParam
    case tp2: RefinedType =>
      def compareRefined: Boolean = {
        val tp1w = tp1.widen
        val skipped2 = skipMatching(tp1w, tp2)
        if ((skipped2 eq tp2) || !Config.fastPathForRefinedSubtype) {
          val name2 = tp2.refinedName
          val normalPath =
            isSubType(tp1, tp2.parent) &&
              (  name2 == nme.WILDCARD
              || hasMatchingMember(name2, tp1, tp2)
              || fourthTry(tp1, tp2)
              )
          normalPath ||
            needsEtaLift(tp1, tp2) && tp1.testLifted(tp2.typeParams, isSubType(_, tp2))
        }
        else // fast path, in particular for refinements resulting from parameterization.
          isSubType(tp1, skipped2) &&
          isSubRefinements(tp1w.asInstanceOf[RefinedType], tp2, skipped2)
      }
      compareRefined
    case OrType(tp21, tp22) =>
      eitherIsSubType(tp1, tp21, tp1, tp22) || fourthTry(tp1, tp2)
    case tp2 @ MethodType(_, formals2) =>
      def compareMethod = tp1 match {
        case tp1 @ MethodType(_, formals1) =>
          (tp1.signature sameParams tp2.signature) &&
            (if (Config.newMatch) subsumeParams(formals1, formals2, tp1.isJava, tp2.isJava)
            else matchingParams(formals1, formals2, tp1.isJava, tp2.isJava)) &&
            tp1.isImplicit == tp2.isImplicit && // needed?
            isSubType(tp1.resultType, tp2.resultType.subst(tp2, tp1))
        case _ =>
          false
      }
      compareMethod
    case tp2: PolyType =>
      def comparePoly = tp1 match {
        case tp1: PolyType =>
          (tp1.signature sameParams tp2.signature) &&
            matchingTypeParams(tp1, tp2) &&
            isSubType(tp1.resultType, tp2.resultType.subst(tp2, tp1))
        case _ =>
          false
      }
      comparePoly
    case tp2 @ ExprType(restpe2) =>
      def compareExpr = tp1 match {
        // We allow ()T to be a subtype of => T.
        // We need some subtype relationship between them so that e.g.
        // def toString   and   def toString()   don't clash when seen
        // as members of the same type. And it seems most logical to take
        // ()T <:< => T, since everything one can do with a => T one can
        // also do with a ()T by automatic () insertion.
        case tp1 @ MethodType(Nil, _) => isSubType(tp1.resultType, restpe2)
        case _ => isSubType(tp1.widenExpr, restpe2)
      }
      compareExpr
    case tp2 @ TypeBounds(lo2, hi2) =>
      def compareTypeBounds = tp1 match {
        case tp1 @ TypeBounds(lo1, hi1) =>
          (tp2.variance > 0 && tp1.variance >= 0 || (lo2 eq NothingType) || isSubType(lo2, lo1)) &&
          (tp2.variance < 0 && tp1.variance <= 0 || (hi2 eq AnyType) || isSubType(hi1, hi2))
        case tp1: ClassInfo =>
          val tt = tp1.typeRef
          isSubType(lo2, tt) && isSubType(tt, hi2)
        case _ =>
          false
      }
      compareTypeBounds
    case ClassInfo(pre2, cls2, _, _, _) =>
      def compareClassInfo = tp1 match {
        case ClassInfo(pre1, cls1, _, _, _) =>
          (cls1 eq cls2) && isSubType(pre1, pre2)
        case _ =>
          false
      }
      compareClassInfo
    case _ =>
      fourthTry(tp1, tp2)
  }

  private def fourthTry(tp1: Type, tp2: Type): Boolean = tp1 match {
    case tp1: TypeRef =>
      tp1.info match {
        case TypeBounds(_, hi1) =>
          def compareGADT = {
            val gbounds1 = ctx.gadt.bounds(tp1.symbol)
            (gbounds1 != null) &&
              (isSubTypeWhenFrozen(gbounds1.hi, tp2) ||
               narrowGADTBounds(tp1, tp2, isUpper = true))
          }
          isSubType(hi1, tp2) || compareGADT
        case _ =>
          def isNullable(tp: Type): Boolean = tp.dealias match {
            case tp: TypeRef => tp.symbol.isNullableClass
            case RefinedType(parent, _) => isNullable(parent)
            case AndType(tp1, tp2) => isNullable(tp1) && isNullable(tp2)
            case OrType(tp1, tp2) => isNullable(tp1) || isNullable(tp2)
            case _ => false
          }
          (tp1.symbol eq NothingClass) && tp2.isInstanceOf[ValueType] ||
          (tp1.symbol eq NullClass) && isNullable(tp2)
      }
    case tp1: SingletonType =>
      /** if `tp2 == p.type` and `p: q.type` then try `tp1 <:< q.type` as a last effort.*/
      def comparePaths = tp2 match {
        case tp2: TermRef =>
          tp2.info match {
            case tp2i: TermRef =>
              isSubType(tp1, tp2i)
            case ExprType(tp2i: TermRef) if (ctx.phase.id > ctx.gettersPhase.id) =>
              // After getters, val x: T becomes def x: T
              isSubType(tp1, tp2i)
            case _ =>
              false
          }
        case _ =>
          false
      }
      isNewSubType(tp1.underlying.widenExpr, tp2) || comparePaths
    case tp1: RefinedType =>
       isNewSubType(tp1.parent, tp2) ||
         needsEtaLift(tp2, tp1) && tp2.testLifted(tp1.typeParams, isSubType(tp1, _))
    case AndType(tp11, tp12) =>
      eitherIsSubType(tp11, tp2, tp12, tp2)
    case JavaArrayType(elem1) =>
      def compareJavaArray = tp2 match {
        case JavaArrayType(elem2) => isSubType(elem1, elem2)
        case _ => tp2 isRef ObjectClass
      }
      compareJavaArray 
    case _ =>
      false
  }

  /** If `projection` is of the form T # Apply where `T` is an instance of a Lambda class,
   *  and `other` is not a type lambda projection, then convert `other` to a type lambda `U`, and
   *  continue with `T <:< U` if `inOrder` is true and `U <:< T` otherwise.
   */
  def compareHK(projection: NamedType, other: Type, inOrder: Boolean) =
    projection.name == tpnme.Apply && {
      val lambda = projection.prefix.LambdaClass(forcing = true)
      lambda.exists && !other.isLambda &&
        other.testLifted(lambda.typeParams,
          if (inOrder) isSubType(projection.prefix, _) else isSubType(_, projection.prefix))
    }

  /** Returns true iff either `tp11 <:< tp21` or `tp12 <:< tp22`, trying at the same time
   *  to keep the constraint as wide as possible. Specifically, if
   *
   *    tp11 <:< tp12 = true   with post-constraint c1
   *    tp12 <:< tp22 = true   with post-constraint c2
   *
   *  and c1 subsumes c2, then c2 is kept as the post-constraint of the result,
   *  otherwise c1 is kept.
   *
   *  This method is used to approximate a solution in one of the following cases
   *
   *     T1 & T2 <:< T3
   *     T1 <:< T2 | T3
   *
   *  In the first case (the second one is analogous), we have a choice whether we
   *  want to establish the subtyping judgement using
   *
   *     T1 <:< T3   or    T2 <:< T3
   *
   *  as a precondition. Either precondition might constrain type variables.
   *  The purpose of this method is to pick the precondition that constrains less.
   *  The method is not complete, because sometimes there is no best solution. Example:
   *
   *     A? & B?  <:  T
   *
   *  Here, each precondition leads to a different constraint, and neither of
   *  the two post-constraints subsumes the other.
   */
  private def eitherIsSubType(tp11: Type, tp21: Type, tp12: Type, tp22: Type) = {
    val preConstraint = constraint
    isSubType(tp11, tp21) && {
      val leftConstraint = constraint
      constraint = preConstraint
      if (isSubType(tp12, tp22) && !subsumes(leftConstraint, constraint, preConstraint))
        constraint = leftConstraint
      true
    } || isSubType(tp12, tp22)
  }

  /** Like tp1 <:< tp2, but returns false immediately if we know that
   *  the case was covered previously during subtyping.
   */
  private def isNewSubType(tp1: Type, tp2: Type): Boolean =
    if (isCovered(tp1) && isCovered(tp2)) {
      //println(s"useless subtype: $tp1 <:< $tp2")
      false
    } else isSubType(tp1, tp2)

  /** Does type `tp1` have a member with name `name` whose normalized type is a subtype of 
   *  the normalized type of the refinement `tp2`?
   *  Normalization is as follows: If `tp2` contains a skolem to its refinement type,
   *  rebase both itself and the member info of `tp` on a freshly created skolem type.
   */
  protected def hasMatchingMember(name: Name, tp1: Type, tp2: RefinedType): Boolean = {
    val saved = skolemsOutstanding
    try {
      val rebindNeeded = tp2.refinementRefersToThis
      val base = if (rebindNeeded) ensureStableSingleton(tp1) else tp1
      val rinfo2 = if (rebindNeeded) tp2.refinedInfo.substSkolem(tp2, base) else tp2.refinedInfo
      def qualifies(m: SingleDenotation) = isSubType(m.info, rinfo2)
      def memberMatches(mbr: Denotation): Boolean = mbr match { // inlined hasAltWith for performance
        case mbr: SingleDenotation => qualifies(mbr)
        case _ => mbr hasAltWith qualifies
      }
      /*>|>*/ ctx.traceIndented(i"hasMatchingMember($base . $name :? ${tp2.refinedInfo}) ${base.member(name).info.show} $rinfo2", subtyping) /*<|<*/ {
        memberMatches(base member name) ||
        tp1.isInstanceOf[SingletonType] &&
        { // special case for situations like:
          //    class C { type T }
          //    val foo: C
          //    foo.type <: C { type T = foo.T }
          rinfo2 match {
            case rinfo2: TypeAlias => (base select name) =:= rinfo2.alias
            case _ => false
          }
        }
      }
    }
    finally skolemsOutstanding = saved
  }

  /** Skip refinements in `tp2` which match corresponding refinements in `tp1`.
   *  "Match" means: 
   *   - they appear in the same order, 
   *   - they refine the same names, 
   *   - the refinement in `tp1` is an alias type, and 
   *   - neither refinement refers back to the refined type via a refined this.
   *  @return  The parent type of `tp2` after skipping the matching refinements.
   */
  private def skipMatching(tp1: Type, tp2: RefinedType): Type = tp1 match {
    case tp1 @ RefinedType(parent1, name1)
    if name1 == tp2.refinedName && 
       tp1.refinedInfo.isInstanceOf[TypeAlias] &&
       !tp2.refinementRefersToThis &&
       !tp1.refinementRefersToThis =>
      tp2.parent match {
        case parent2: RefinedType => skipMatching(parent1, parent2)
        case parent2 => parent2
      }
    case _ => tp2
  }

  /** Are refinements in `tp1` pairwise subtypes of the refinements of `tp2`
   *  up to parent type `limit`?
   *  @pre `tp1` has the necessary number of refinements, they are type aliases,
   *       and their names match the corresponding refinements in `tp2`.
   *       Further, no refinement refers back to the refined type via a refined this.
   *  The precondition is established by `skipMatching`.
   */
  private def isSubRefinements(tp1: RefinedType, tp2: RefinedType, limit: Type): Boolean =
    isSubType(tp1.refinedInfo, tp2.refinedInfo) && (
      (tp2.parent eq limit) ||
      isSubRefinements(
        tp1.parent.asInstanceOf[RefinedType], tp2.parent.asInstanceOf[RefinedType], limit))

  /** A type has been covered previously in subtype checking if it
   *  is some combination of TypeRefs that point to classes, where the
   *  combiners are RefinedTypes, AndTypes or AnnotatedTypes.
   */
  private def isCovered(tp: Type): Boolean = tp.dealias.stripTypeVar match {
    case tp: TypeRef => tp.symbol.isClass && tp.symbol != NothingClass && tp.symbol != NullClass
    case tp: ProtoType => false
    case tp: RefinedType => isCovered(tp.parent)
    case tp: AnnotatedType => isCovered(tp.underlying)
    case AndType(tp1, tp2) => isCovered(tp1) && isCovered(tp2)
    case _ => false
  }

  /** Defer constraining type variables when compared against prototypes */
  def isMatchedByProto(proto: ProtoType, tp: Type) = tp.stripTypeVar match {
    case tp: PolyParam if constraint contains tp => true
    case _ => proto.isMatchedBy(tp)
  }

  /** Can type `tp` be constrained from above by adding a constraint to
   *  a typevar that it refers to? In that case we have to be careful not
   *  to approximate with the lower bound of a type in `thirdTry`. Instead,
   *  we should first unroll `tp1` until we hit the type variable and bind the
   *  type variable with (the corresponding type in) `tp2` instead.
   */
  private def isCappable(tp: Type): Boolean = tp match {
    case tp: PolyParam => constraint contains tp
    case tp: TypeProxy => isCappable(tp.underlying)
    case tp: AndOrType => isCappable(tp.tp1) || isCappable(tp.tp2)
    case _ => false
  }

  /** Does `tp` need to be eta lifted to be comparable to `target`? */
  private def needsEtaLift(tp: Type, target: RefinedType): Boolean = {
    //default.echo(i"needs eta $tp $target?", {
    val name = target.refinedName
    (name.isLambdaArgName || (name eq tpnme.Apply)) && target.isLambda &&
    tp.exists && !tp.isLambda
    //})
  }

  /** Narrow gadt.bounds for the type parameter referenced by `tr` to include
   *  `bound` as an upper or lower bound (which depends on `isUpper`).
   *  Test that the resulting bounds are still satisfiable.
   */
  private def narrowGADTBounds(tr: NamedType, bound: Type, isUpper: Boolean): Boolean =
    ctx.mode.is(Mode.GADTflexible) && {
    val tparam = tr.symbol
    val bound1 = deSkolemize(bound, toSuper = !isUpper)
    typr.println(s"narrow gadt bound of $tparam: ${tparam.info} from ${if (isUpper) "above" else "below"} to $bound1 ${bound1.isRef(tparam)}")
    !bound1.isRef(tparam) && {
      val oldBounds = ctx.gadt.bounds(tparam)
      val newBounds =
        if (isUpper) TypeBounds(oldBounds.lo, oldBounds.hi & bound1)
        else TypeBounds(oldBounds.lo | bound1, oldBounds.hi)
      isSubType(newBounds.lo, newBounds.hi) &&
      { ctx.gadt.setBounds(tparam, newBounds); true }
    }
  }

  // Tests around `matches`

  /** A function implementing `tp1` matches `tp2`. */
  final def matchesType(tp1: Type, tp2: Type, relaxed: Boolean): Boolean = tp1.widen match {
    case tp1: MethodType =>
      tp2.widen match {
        case tp2: MethodType =>
          tp1.isImplicit == tp2.isImplicit &&
            matchingParams(tp1.paramTypes, tp2.paramTypes, tp1.isJava, tp2.isJava) &&
            matchesType(tp1.resultType, tp2.resultType.subst(tp2, tp1), relaxed)
        case tp2 =>
          relaxed && tp1.paramNames.isEmpty &&
            matchesType(tp1.resultType, tp2, relaxed)
      }
    case tp1: PolyType =>
      tp2.widen match {
        case tp2: PolyType =>
          sameLength(tp1.paramNames, tp2.paramNames) &&
            matchesType(tp1.resultType, tp2.resultType.subst(tp2, tp1), relaxed)
        case _ =>
          false
      }
    case _ =>
      tp2.widen match {
        case _: PolyType =>
          false
        case tp2: MethodType =>
          relaxed && tp2.paramNames.isEmpty && 
            matchesType(tp1, tp2.resultType, relaxed)
        case tp2 =>
          relaxed || isSameType(tp1, tp2)
      }
  }

  /** Are `syms1` and `syms2` parameter lists with pairwise equivalent types? */
  private def matchingParams(formals1: List[Type], formals2: List[Type], isJava1: Boolean, isJava2: Boolean): Boolean = formals1 match {
    case formal1 :: rest1 =>
      formals2 match {
        case formal2 :: rest2 =>
          (isSameType(formal1, formal2)
            || isJava1 && (formal2 isRef ObjectClass) && (formal1 isRef AnyClass)
            || isJava2 && (formal1 isRef ObjectClass) && (formal2 isRef AnyClass)) &&
          matchingParams(rest1, rest2, isJava1, isJava2)
        case nil =>
          false
      }
    case nil =>
      formals2.isEmpty
  }

  private def subsumeParams(formals1: List[Type], formals2: List[Type], isJava1: Boolean, isJava2: Boolean): Boolean = formals1 match {
    case formal1 :: rest1 =>
      formals2 match {
        case formal2 :: rest2 =>
          (isSubType(formal2, formal1)
            || isJava1 && (formal2 isRef ObjectClass) && (formal1 isRef AnyClass)
            || isJava2 && (formal1 isRef ObjectClass) && (formal2 isRef AnyClass)) &&
          subsumeParams(rest1, rest2, isJava1, isJava2)
        case nil =>
          false
      }
    case nil =>
      formals2.isEmpty
  }

  /** Do poly types `poly1` and `poly2` have type parameters that
   *  have the same bounds (after renaming one set to the other)?
   */
  private def matchingTypeParams(poly1: PolyType, poly2: PolyType): Boolean =
    (poly1.paramBounds corresponds poly2.paramBounds)((b1, b2) =>
      isSameType(b1, b2.subst(poly2, poly1)))

  // Type equality =:=

  /** Two types are the same if are mutual subtypes of each other */
  def isSameType(tp1: Type, tp2: Type): Boolean =
    if (tp1 eq NoType) false
    else if (tp1 eq tp2) true
    else isSubType(tp1, tp2) && isSubType(tp2, tp1)

  /** Same as `isSameType` but also can be applied to overloaded TermRefs, where
   *  two overloaded refs are the same if they have pairwise equal alternatives
   */
  def isSameRef(tp1: Type, tp2: Type): Boolean = ctx.traceIndented(s"isSameRef($tp1, $tp2") {
    def isSubRef(tp1: Type, tp2: Type): Boolean = tp1 match {
      case tp1: TermRef if tp1.isOverloaded =>
        tp1.alternatives forall (isSubRef(_, tp2))
      case _ =>
        tp2 match {
          case tp2: TermRef if tp2.isOverloaded =>
            tp2.alternatives exists (isSubRef(tp1, _))
          case _ =>
            isSubType(tp1, tp2)
        }
    }
    isSubRef(tp1, tp2) && isSubRef(tp2, tp1)
  }

  /** The greatest lower bound of two types */
  def glb(tp1: Type, tp2: Type): Type = /*>|>*/ ctx.traceIndented(s"glb(${tp1.show}, ${tp2.show})", subtyping, show = true) /*<|<*/ {
    if (tp1 eq tp2) tp1
    else if (!tp1.exists) tp2
    else if (!tp2.exists) tp1
    else if ((tp1 isRef AnyClass) || (tp2 isRef NothingClass)) tp2
    else if ((tp2 isRef AnyClass) || (tp1 isRef NothingClass)) tp1
    else tp2 match {  // normalize to disjunctive normal form if possible.
      case OrType(tp21, tp22) =>
        tp1 & tp21 | tp1 & tp22
      case _ =>
        tp1 match {
          case OrType(tp11, tp12) =>
            tp11 & tp2 | tp12 & tp2
          case _ =>
            val t1 = mergeIfSub(tp1, tp2)
            if (t1.exists) t1
            else {
              val t2 = mergeIfSub(tp2, tp1)
              if (t2.exists) t2
              else andType(tp1, tp2)
            }
        }
    }
  }

  /** The greatest lower bound of a list types */
  final def glb(tps: List[Type]): Type =
    (defn.AnyType /: tps)(glb)

  /** The least upper bound of two types
   *  @note  We do not admit singleton types in or-types as lubs.
   */
  def lub(tp1: Type, tp2: Type): Type = /*>|>*/ ctx.traceIndented(s"lub(${tp1.show}, ${tp2.show})", subtyping, show = true) /*<|<*/ {
    if (tp1 eq tp2) tp1
    else if (!tp1.exists) tp1
    else if (!tp2.exists) tp2
    else if ((tp1 isRef AnyClass) || (tp2 isRef NothingClass)) tp1
    else if ((tp2 isRef AnyClass) || (tp1 isRef NothingClass)) tp2
    else {
      val t1 = mergeIfSuper(tp1, tp2)
      if (t1.exists) t1
      else {
        val t2 = mergeIfSuper(tp2, tp1)
        if (t2.exists) t2
        else {
          val tp1w = tp1.widen
          val tp2w = tp2.widen
          if ((tp1 ne tp1w) || (tp2 ne tp2w)) lub(tp1w, tp2w)
          else orType(tp1w, tp2w) // no need to check subtypes again
        }
      }
    }
  }

  /** The least upper bound of a list of types */
  final def lub(tps: List[Type]): Type =
    (defn.NothingType /: tps)(lub)

  /** Merge `t1` into `tp2` if t1 is a subtype of some &-summand of tp2.
   */
  private def mergeIfSub(tp1: Type, tp2: Type): Type =
    if (isSubTypeWhenFrozen(tp1, tp2))
      if (isSubTypeWhenFrozen(tp2, tp1)) tp2 else tp1 // keep existing type if possible
    else tp2 match {
      case tp2 @ AndType(tp21, tp22) =>
        val lower1 = mergeIfSub(tp1, tp21)
        if (lower1 eq tp21) tp2
        else if (lower1.exists) lower1 & tp22
        else {
          val lower2 = mergeIfSub(tp1, tp22)
          if (lower2 eq tp22) tp2
          else if (lower2.exists) tp21 & lower2
          else NoType
        }
      case _ =>
        NoType
    }

  /** Merge `tp1` into `tp2` if tp1 is a supertype of some |-summand of tp2.
   */
  private def mergeIfSuper(tp1: Type, tp2: Type): Type =
    if (isSubTypeWhenFrozen(tp2, tp1))
      if (isSubTypeWhenFrozen(tp1, tp2)) tp2 else tp1 // keep existing type if possible
    else tp2 match {
      case tp2 @ OrType(tp21, tp22) =>
        val higher1 = mergeIfSuper(tp1, tp21)
        if (higher1 eq tp21) tp2
        else if (higher1.exists) higher1 | tp22
        else {
          val higher2 = mergeIfSuper(tp1, tp22)
          if (higher2 eq tp22) tp2
          else if (higher2.exists) tp21 | higher2
          else NoType
        }
      case _ =>
        NoType
    }

  /** Form a normalized conjunction of two types.
   *  Note: For certain types, `&` is distributed inside the type. This holds for
   *  all types which are not value types (e.g. TypeBounds, ClassInfo,
   *  ExprType, MethodType, PolyType). Also, when forming an `&`,
   *  instantiated TypeVars are dereferenced and annotations are stripped.
   *  Finally, refined types with the same refined name are
   *  opportunistically merged.
   *
   *  Sometimes, the conjunction of two types cannot be formed because
   *  the types are in conflict of each other. In particular:
   *
   *    1. Two different class types are conflicting.
   *    2. A class type conflicts with a type bounds that does not include the class reference.
   *    3. Two method or poly types with different (type) parameters but the same
   *       signature are conflicting
   *
   *  In these cases, one of the types is picked (@see andConflict).
   *  This is arbitrary, but I believe it is analogous to forming
   *  infeasible TypeBounds (where low bound is not a subtype of high bound).
   *  Such TypeBounds can also be arbitrarily instantiated. In both cases we need to
   *  make sure that such types do not actually arise in source programs.
   */
  final def andType(tp1: Type, tp2: Type, erased: Boolean = ctx.erasedTypes) = ctx.traceIndented(s"glb(${tp1.show}, ${tp2.show})", subtyping, show = true) {
    val t1 = distributeAnd(tp1, tp2)
    if (t1.exists) t1
    else {
      val t2 = distributeAnd(tp2, tp1)
      if (t2.exists) t2
      else if (erased) erasedGlb(tp1, tp2, isJava = false)
      else {
        //if (isHKRef(tp1)) tp2
        //else if (isHKRef(tp2)) tp1
        //else
        AndType(tp1, tp2)
      }
    }
  }

  /** Form a normalized conjunction of two types.
   *  Note: For certain types, `|` is distributed inside the type. This holds for
   *  all types which are not value types (e.g. TypeBounds, ClassInfo,
   *  ExprType, MethodType, PolyType). Also, when forming an `|`,
   *  instantiated TypeVars are dereferenced and annotations are stripped.
   *
   *  Sometimes, the disjunction of two types cannot be formed because
   *  the types are in conflict of each other. (@see `andType` for an enumeration
   *  of these cases). In cases of conflict a `MergeError` is raised.
   *
   *  @param erased   Apply erasure semantics. If erased is true, instead of creating
   *                  an OrType, the lub will be computed using TypeCreator#erasedLub.
   */
  final def orType(tp1: Type, tp2: Type, erased: Boolean = ctx.erasedTypes) = {
    val t1 = distributeOr(tp1, tp2)
    if (t1.exists) t1
    else {
      val t2 = distributeOr(tp2, tp1)
      if (t2.exists) t2
      else if (erased) erasedLub(tp1, tp2)
      else
        //if (isHKRef(tp1)) tp1
        //else if (isHKRef(tp2)) tp2
        //else
        OrType(tp1, tp2)
    }
  }

  /** Try to distribute `&` inside type, detect and handle conflicts */
  private def distributeAnd(tp1: Type, tp2: Type): Type = tp1 match {
    // opportunistically merge same-named refinements
    // this does not change anything semantically (i.e. merging or not merging
    // gives =:= types), but it keeps the type smaller.
    case tp1: RefinedType =>
      tp2 match {
        case tp2: RefinedType if tp1.refinedName == tp2.refinedName =>
          tp1.derivedRefinedType(
              tp1.parent & tp2.parent,
              tp1.refinedName,
              tp1.refinedInfo & tp2.refinedInfo)
        case _ =>
          NoType
      }
    case tp1: TypeBounds =>
      tp2 match {
        case tp2: TypeBounds => tp1 & tp2
        case tp2: ClassInfo if tp1 contains tp2.typeRef => tp2
        case _ => andConflict(tp1, tp2)
      }
    case tp1: ClassInfo =>
      tp2 match {
        case tp2: ClassInfo if tp1.cls eq tp2.cls => tp1.derivedClassInfo(tp1.prefix & tp2.prefix)
        case tp2: TypeBounds if tp2 contains tp1.typeRef => tp1
        case _ => andConflict(tp1, tp2)
      }
    case tp1 @ MethodType(names1, formals1) =>
      tp2 match {
        case tp2 @ MethodType(names2, formals2)
        if Config.newMatch && tp1.signature.sameParams(tp2.signature) &&
           tp1.isImplicit == tp2.isImplicit =>
          tp1.derivedMethodType(
              mergeNames(names1, names2, nme.syntheticParamName),
              (formals1 zipWithConserve formals2)(_ | _),
              tp1.resultType & tp2.resultType.subst(tp2, tp1))
        case tp2 @ MethodType(names2, formals2)
        if matchingParams(formals1, formals2, tp1.isJava, tp2.isJava) &&
           tp1.isImplicit == tp2.isImplicit =>
          tp1.derivedMethodType(
              mergeNames(names1, names2, nme.syntheticParamName),
              formals1, tp1.resultType & tp2.resultType.subst(tp2, tp1))
        case _ =>
          andConflict(tp1, tp2)
      }
    case tp1: PolyType =>
      tp2 match {
        case tp2: PolyType if matchingTypeParams(tp1, tp2) =>
          tp1.derivedPolyType(
              mergeNames(tp1.paramNames, tp2.paramNames, tpnme.syntheticTypeParamName),
              tp1.paramBounds, tp1.resultType & tp2.resultType.subst(tp2, tp1))
        case _ =>
          andConflict(tp1, tp2)
      }
    case ExprType(rt1) =>
      tp2 match {
        case ExprType(rt2) =>
          ExprType(rt1 & rt2)
        case _ =>
          rt1 & tp2
      }
    case tp1: TypeVar if tp1.isInstantiated =>
      tp1.underlying & tp2
//    case tp1: AnnotatedType =>
//      tp1.underlying & tp2
    case _ =>
      NoType
  }

  /** Try to distribute `|` inside type, detect and handle conflicts */
  private def distributeOr(tp1: Type, tp2: Type): Type = tp1 match {
    case tp1: RefinedType =>
      tp2 match {
        case tp2: RefinedType if tp1.refinedName == tp2.refinedName =>
          tp1.derivedRefinedType(
              tp1.parent | tp2.parent,
              tp1.refinedName,
              tp1.refinedInfo | tp2.refinedInfo)
        case _ =>
          NoType
      }
    case tp1: TypeBounds =>
      tp2 match {
        case tp2: TypeBounds => tp1 | tp2
        case tp2: ClassInfo if tp1 contains tp2.typeRef => tp1
        case _ => orConflict(tp1, tp2)
      }
    case tp1: ClassInfo =>
      tp2 match {
        case tp2: ClassInfo if tp1.cls eq tp2.cls => tp1.derivedClassInfo(tp1.prefix | tp2.prefix)
        case tp2: TypeBounds if tp2 contains tp1.typeRef => tp2
        case _ => orConflict(tp1, tp2)
      }
    case tp1 @ MethodType(names1, formals1) =>
      tp2 match {
        case tp2 @ MethodType(names2, formals2)
        if Config.newMatch && tp1.signature.sameParams(tp2.signature) &&
           tp1.isImplicit == tp2.isImplicit =>
          tp1.derivedMethodType(
              mergeNames(names1, names2, nme.syntheticParamName),
              (formals1 zipWithConserve formals2)(_ & _),
              tp1.resultType | tp2.resultType.subst(tp2, tp1))
        case tp2 @ MethodType(names2, formals2)
        if matchingParams(formals1, formals2, tp1.isJava, tp2.isJava) &&
           tp1.isImplicit == tp2.isImplicit =>
          tp1.derivedMethodType(
              mergeNames(names1, names2, nme.syntheticParamName),
              formals1, tp1.resultType | tp2.resultType.subst(tp2, tp1))
        case _ =>
          orConflict(tp1, tp2)
      }
    case tp1: PolyType =>
      tp2 match {
        case tp2: PolyType if matchingTypeParams(tp1, tp2) =>
          tp1.derivedPolyType(
              mergeNames(tp1.paramNames, tp2.paramNames, tpnme.syntheticTypeParamName),
              tp1.paramBounds, tp1.resultType | tp2.resultType.subst(tp2, tp1))
        case _ =>
          orConflict(tp1, tp2)
      }
    case ExprType(rt1) =>
      ExprType(rt1 | tp2.widenExpr)
    case tp1: TypeVar if tp1.isInstantiated =>
      tp1.underlying | tp2
//    case tp1: AnnotatedType =>
//      tp1.underlying | tp2
    case _ =>
      NoType
  }

  /** Handle `&`-conflict. If `tp2` is strictly better than `tp1` as determined
   *  by @see `isAsGood`, pick `tp2` as the winner otherwise pick `tp1`.
   *  Issue a warning and return the winner.
   */
  private def andConflict(tp1: Type, tp2: Type): Type = {
    // println(disambiguated(implicit ctx => TypeComparer.explained(_.typeComparer.isSubType(tp1, tp2)))) !!!DEBUG
    val winner = if (isAsGood(tp2, tp1) && !isAsGood(tp1, tp2)) tp2 else tp1
    def msg = disambiguated { implicit ctx =>
      s"${mergeErrorMsg(tp1, tp2)} as members of one type; keeping only ${showType(winner)}"
    }
    /* !!! DEBUG
    println("right not a subtype of left because:")
    println(TypeComparer.explained { implicit ctx => tp2 <:< tp1})
    println("left not a subtype of right because:")
    println(TypeComparer.explained { implicit ctx => tp1 <:< tp2})
    assert(false, s"andConflict ${tp1.show} and ${tp2.show}")
    */
    ctx.warning(msg, ctx.tree.pos)
    winner
  }

  /** Handle `|`-conflict by raising a `MergeError` exception */
  private def orConflict(tp1: Type, tp2: Type): Type =
    throw new MergeError(mergeErrorMsg(tp1, tp2))

  /** Merge two lists of names. If names in corresponding positions match, keep them,
   *  otherwise generate new synthetic names.
   */
  private def mergeNames[N <: Name](names1: List[N], names2: List[N], syntheticName: Int => N): List[N] = {
    for ((name1, name2, idx) <- (names1, names2, 0 until names1.length).zipped)
    yield if (name1 == name2) name1 else syntheticName(idx)
  }.toList

  /** Show type, handling type types better than the default */
  private def showType(tp: Type)(implicit ctx: Context) = tp match {
    case ClassInfo(_, cls, _, _, _) => cls.showLocated
    case bounds: TypeBounds => "type bounds" + bounds.show
    case _ => tp.show
  }

  /** The error message kernel for a merge conflict */
  private def mergeErrorMsg(tp1: Type, tp2: Type)(implicit ctx: Context) =
    s"cannot merge ${showType(tp1)} with ${showType(tp2)}"

  /** A comparison function to pick a winner in case of a merge conflict */
  private def isAsGood(tp1: Type, tp2: Type): Boolean = tp1 match {
    case tp1: ClassInfo =>
      tp2 match {
        case tp2: ClassInfo =>
          isSubType(tp1.prefix, tp2.prefix) || (tp1.cls.owner derivesFrom tp2.cls.owner)
        case _ =>
          false
      }
    case tp1: PolyType =>
      tp2 match {
        case tp2: PolyType =>
          tp1.typeParams.length == tp2.typeParams.length &&
          isAsGood(tp1.resultType, tp2.resultType.subst(tp2, tp1))
        case _ =>
          false
      }
    case tp1: MethodType =>
      tp2 match {
        case tp2: MethodType =>
          def asGoodParams(formals1: List[Type], formals2: List[Type]) =
            (formals2 corresponds formals1)(isSubType)
          asGoodParams(tp1.paramTypes, tp2.paramTypes) &&
          (!asGoodParams(tp2.paramTypes, tp1.paramTypes) ||
           isAsGood(tp1.resultType, tp2.resultType))
        case _ =>
          false
      }
    case _ =>
      false
  }

  /** A new type comparer of the same type as this one, using the given context. */
  def copyIn(ctx: Context) = new TypeComparer(ctx)

  // ----------- Diagnostics --------------------------------------------------
  
  /** A hook for showing subtype traces. Overridden in ExplainingTypeComparer */
  def traceIndented[T](str: String)(op: => T): T = op
    
  private def traceInfo(tp1: Type, tp2: Type) =
    s"${tp1.show} <:< ${tp2.show}" + {
      if (ctx.settings.verbose.value || Config.verboseExplainSubtype) {
        s" ${tp1.getClass}, ${tp2.getClass}" + 
        (if (frozenConstraint) " frozen" else "") + 
        (if (ctx.mode is Mode.TypevarsMissContext) " tvars-miss-ctx" else "")
      }
      else ""
    }

  /** Show subtype goal that led to an assertion failure */
  def showGoal(tp1: Type, tp2: Type) = {
    println(disambiguated(implicit ctx => s"assertion failure for ${tp1.show} <:< ${tp2.show}, frozen = $frozenConstraint"))
    def explainPoly(tp: Type) = tp match {
      case tp: PolyParam => println(s"polyparam ${tp.show} found in ${tp.binder.show}")
      case tp: TypeRef if tp.symbol.exists => println(s"typeref ${tp.show} found in ${tp.symbol.owner.show}")
      case tp: TypeVar => println(s"typevar ${tp.show}, origin = ${tp.origin}")
      case _ => println(s"${tp.show} is a ${tp.getClass}")
    }
    explainPoly(tp1)
    explainPoly(tp2)
  }

  /** Record statistics about the total number of subtype checks
   *  and the number of "successful" subtype checks, i.e. checks
   *  that form part of a subtype derivation tree that's ultimately successful.
   */
  def recordStatistics(result: Boolean, prevSuccessCount: Int) = {
    // Stats.record(s"isSubType ${tp1.show} <:< ${tp2.show}")
    totalCount += 1
    if (result) successCount += 1 else successCount = prevSuccessCount
    if (recCount == 0) {
      Stats.record("successful subType", successCount)
      Stats.record("total subType", totalCount)
      successCount = 0
      totalCount = 0
    }
  }
}

object TypeComparer {

  /** Show trace of comparison operations when performing `op` as result string */
  def explained[T](op: Context => T)(implicit ctx: Context): String = {
    val nestedCtx = ctx.fresh.setTypeComparerFn(new ExplainingTypeComparer(_))
    op(nestedCtx)
    nestedCtx.typeComparer.toString
  }
}

/** A type comparer that can record traces of subtype operations */
class ExplainingTypeComparer(initctx: Context) extends TypeComparer(initctx) {
  private var indent = 0
  private val b = new StringBuilder

  private var skipped = false

  override def traceIndented[T](str: String)(op: => T): T =
    if (skipped) op
    else {
      indent += 2
      b append "\n" append (" " * indent) append "==> " append str
      val res = op
      b append "\n" append (" " * indent) append "<== " append str append " = " append show(res)
      indent -= 2
      res
    }

  private def show(res: Any) = res match {
    case res: printing.Showable if !ctx.settings.Yexplainlowlevel.value => res.show
    case _ => String.valueOf(res)
  }

  override def isSubType(tp1: Type, tp2: Type) =
    traceIndented(s"${show(tp1)} <:< ${show(tp2)}${if (Config.verboseExplainSubtype) s" ${tp1.getClass} ${tp2.getClass}" else ""}${if (frozenConstraint) " frozen" else ""}") {
      super.isSubType(tp1, tp2)
    }

  override def hasMatchingMember(name: Name, tp1: Type, tp2: RefinedType): Boolean =
    traceIndented(s"hasMatchingMember(${show(tp1)} . $name, ${show(tp2.refinedInfo)}), member = ${show(tp1.member(name).info)}") {
      super.hasMatchingMember(name, tp1, tp2)
    }

  override def lub(tp1: Type, tp2: Type) =
    traceIndented(s"lub(${show(tp1)}, ${show(tp2)})") {
      super.lub(tp1, tp2)
    }

  override def glb(tp1: Type, tp2: Type) =
    traceIndented(s"glb(${show(tp1)}, ${show(tp2)})") {
      super.glb(tp1, tp2)
    }

  override def addConstraint(param: PolyParam, bound: Type, fromBelow: Boolean): Boolean =
    traceIndented(s"add constraint $param ${if (fromBelow) ">:" else "<:"} $bound $frozenConstraint") {
      super.addConstraint(param, bound, fromBelow)
    }

  override def copyIn(ctx: Context) = new ExplainingTypeComparer(ctx)

  override def toString = "Subtype trace:" + { try b.toString finally b.clear() }
}<|MERGE_RESOLUTION|>--- conflicted
+++ resolved
@@ -183,14 +183,6 @@
             compareHK(tp2, tp1, inOrder = false) || 
             compareAlias(NoType)
         }
-<<<<<<< HEAD
-        compareWild
-      case tp2: LazyRef =>
-        isSubType(tp1, tp2.ref)
-      case tp2: AnnotatedType =>
-        isSubType(tp1.stripAnnots, tp2.stripAnnots) // todo: refine?
-      case tp2: ThisType =>
-=======
       }
       compareNamed
     case tp2: ProtoType =>
@@ -212,7 +204,6 @@
     case tp2: ThisType =>
       def compareThis = {
         val cls2 = tp2.cls
->>>>>>> 185de64b
         tp1 match {
           case tp1: ThisType =>
             // We treat two prefixes A.this, B.this as equivalent if
@@ -292,11 +283,8 @@
       isSubType(tp1.ref, tp2)
     case tp1: AnnotatedType =>
       isSubType(tp1.stripAnnots, tp2.stripAnnots)
-<<<<<<< HEAD
-=======
     case OrType(tp11, tp12) =>
       isSubType(tp11, tp2) && isSubType(tp12, tp2)
->>>>>>> 185de64b
     case ErrorType =>
       true
     case _ =>
