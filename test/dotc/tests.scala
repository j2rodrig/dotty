--- conflicted
+++ resolved
@@ -164,10 +164,6 @@
   @Test def java_all = compileFiles(javaDir)
 
   @Test def neg_reim = compileFile(negDir, "reim", xerrors = 4)
-<<<<<<< HEAD
-  @Test def neg_reim2 = compileFile(negDir, "reim2", xerrors = 5)
-  @Test def neg_reimrefchecks = compileFile(negDir, "reimrefchecks", xerrors = 1)
-=======
   @Test def neg_reim2 = compileFile(negDir, "reim2", xerrors = 6)
   @Test def neg_reim3 = compileFile(negDir, "reim3", xerrors = 0)
   @Test def neg_reimrefchecks = compileFile(negDir, "reimrefchecks", xerrors = 1)
@@ -184,7 +180,6 @@
     neg_reimrefchecks3
     neg_reimrefchecks4
   }
->>>>>>> 185de64b
 
   //@Test def dotc_compilercommand = compileFile(dotcDir + "tools/dotc/config/", "CompilerCommand")
 }